--- conflicted
+++ resolved
@@ -201,7 +201,6 @@
 
 
 class GPUHealthCheck(PynvmlMixin):
-<<<<<<< HEAD
     # Define the mapping of string names to NVML recovery actions
     RECOVERY_ACTION_MAP = {
         'gpu_reset': 'NVML_GPU_RECOVERY_ACTION_GPU_RESET',
@@ -212,18 +211,12 @@
 
     def __init__(
         self,
+        device_index: Optional[int] = None,
         interval: int = 60,
         on_failure: Optional[Callable] = None,
         simulate_failure_rank: Optional[int] = None,
         simulate_failure_time: Optional[int] = None,
         simulate_recovery_action: Optional[str] = None,
-=======
-    def __init__(
-        self,
-        device_index: Optional[int] = None,
-        interval: int = 60,
-        on_failure: Optional[Callable] = None,
->>>>>>> 3b7e07c0
     ):
         """
         Initializes the GPUHealthCheck class.
@@ -238,9 +231,6 @@
                                                       Valid values: 'gpu_reset', 'node_reboot',
                                                       'drain_p2p', 'drain_and_reset'
         """
-<<<<<<< HEAD
-        self.log = logging.getLogger(__name__)
-
         # Validate simulation parameters
         if simulate_failure_time is not None:
             if not isinstance(simulate_failure_time, int) or simulate_failure_time <= 0:
@@ -261,10 +251,8 @@
                     f"Must be one of: {list(self.RECOVERY_ACTION_MAP.keys())}"
                 )
 
-=======
         super().__init__()
         self.device_index = device_index
->>>>>>> 3b7e07c0
         self.interval = interval
         self.on_failure = on_failure
         self.pynvml_available = self.check_pynvml_availability()
@@ -369,7 +357,11 @@
                 else range(self.pynvml.nvmlDeviceGetCount())
             )
 
-<<<<<<< HEAD
+            # Check all specified devices
+            for device_id in devices_to_check:
+                if not self._check_gpu_health(device_id):
+                    return False
+
                 # Check for simulated failure conditions
                 recovery_action = None
                 if (
@@ -423,13 +415,7 @@
                     return False
                 else:
                     self.log.warning(f"GPU {i}: Unknown recovery action status: {recovery_action}")
-=======
-            # Check all specified devices
-            for device_id in devices_to_check:
-                if not self._check_gpu_health(device_id):
->>>>>>> 3b7e07c0
                     return False
-
             return True
 
         except self.pynvml.NVMLError as e:
@@ -534,8 +520,6 @@
             simulate_failure_time (Optional[int]): Time in seconds after start to simulate failure.
                                                  Must be a positive integer.
         """
-<<<<<<< HEAD
-        self.log = logging.getLogger(__name__)
 
         # Validate simulation parameters
         if simulate_failure_time is not None:
@@ -548,8 +532,6 @@
         self.simulate_failure_time = simulate_failure_time
         self.start_time = int(time.time()) if simulate_failure_time is not None else None
 
-=======
->>>>>>> 3b7e07c0
         self.interval = interval
         self.pci_topo_file = pci_topo_file
         self.on_failure = on_failure
