--- conflicted
+++ resolved
@@ -339,7 +339,6 @@
         timeout_chunk: Optional[datetime.timedelta] = None,
         max_iterations: Optional[int] = None,
     ):
-<<<<<<< HEAD
         """
         Distributed barrier with chunked timeout support.
 
@@ -355,10 +354,7 @@
             timeout_chunk: Chunk timeout for polling (defaults to 60s when timeout is timedelta.max)
             max_iterations: Maximum job restart iterations allowed (optional)
         """
-        log = logging.getLogger(__name__)
-=======
         log = logging.getLogger(LogConfig.name)
->>>>>>> cfac2d70
         cn = inspect.currentframe().f_code.co_name
         log.debug(f'{ranks=} enter {group_name=} {cn} {rendezvous_count=}')
 
