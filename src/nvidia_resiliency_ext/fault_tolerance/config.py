--- conflicted
+++ resolved
@@ -63,7 +63,6 @@
       for server response (unidirectional communication). This significantly reduces latency for
       high-frequency operations. Server logs errors instead of sending them back.
       Default: True (recommended for production). Set to False during development to catch errors immediately.
-<<<<<<< HEAD
     * `domain_id_from_node_name` - If True, parse domain ID from node name for segment-aware rank assignment.
       Node name format: <domain_id>-<node_id> where domain_id = <prefix><domain_number>.
       Example: "nvl72144-T01" with prefix "nvl72" → domain_id="nvl72144", domain_number=144. Default: True.
@@ -73,11 +72,6 @@
       as possible are selected (e.g., 12 nodes with segment=4 → use 12 nodes = 3 segments).
       Domains are selected in SLURM topology order. min_nodes must be divisible by segment.
       Set to None to disable segment awareness (simple first-N selection). Default: None.
-=======
-    * `use_infra_group_rank` - If True, always use infrastructure group rank for rank assignment.
-      Reads from SLURM_PROCID (in SLURM environments) or GROUP_RANK (set by launcher). Previous
-      rank assignments are ignored to ensure consistency with infrastructure's rank assignment.
-      Note: Hot spare/redundancy is NOT supported with this setting. Default: True.
     * `gpu_memory_reclaim_timeout` [float] timeout (in seconds) to wait for GPU memory to be reclaimed
       after worker shutdown before starting new workers. Default: 50.0.
     * `gpu_memory_tolerance_mb` [float] maximum allowed GPU memory usage (in MB) when checking if
@@ -86,7 +80,6 @@
       reclaim process. Default: 2.0.
     * `check_remaining_processes` [bool] if True, check for and log any remaining worker processes
       after termination. Useful for debugging process cleanup issues. Default: False.
->>>>>>> 56c32d97
 
     If any timeout is None, it has no effect (as if it was +INF).
     All timeouts can be deduced and set during runtime.
@@ -108,17 +101,13 @@
     link_down_path_template: Optional[str] = None
     link_state_path_template: Optional[str] = None
     skip_section_response: bool = True
-<<<<<<< HEAD
     domain_id_from_node_name: bool = True
     domain_id_prefix: str = "nvl72"
     segment: Optional[int] = None
-=======
-    use_infra_group_rank: bool = True
     gpu_memory_reclaim_timeout: float = 50.0
     gpu_memory_tolerance_mb: float = 512.0  # Maximum allowed GPU memory usage (in MB)
     gpu_memory_poll_interval: float = 2.0  # Poll interval for GPU memory check (in seconds)
     check_remaining_processes: bool = False
->>>>>>> 56c32d97
 
     @staticmethod
     def from_kwargs(ignore_not_recognized: bool = True, **kwargs) -> 'FaultToleranceConfig':
