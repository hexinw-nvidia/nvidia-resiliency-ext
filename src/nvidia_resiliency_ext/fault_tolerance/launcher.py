--- conflicted
+++ resolved
@@ -101,15 +101,7 @@
     from torch.distributed.elastic.rendezvous import rendezvous_handler_registry
     from torch.distributed.elastic.rendezvous.c10d_rendezvous_backend import create_backend
 
-<<<<<<< HEAD
     from .ft_rendezvous_barrier import FtRendezvousBarrierHandler, create_handler
-=======
-    from ._ft_rendezvous import FtRendezvousHandler, create_handler
-    from .c10d_monkey_patch import apply_c10d_patch
-
-    # Apply monkey patch to add use_libuv support to c10d backend
-    apply_c10d_patch()
->>>>>>> 0b4987ae
 
     def _create_ft_rdzv_handler(params: RendezvousParameters) -> FtRendezvousBarrierHandler:
         backend, store = create_backend(params)
