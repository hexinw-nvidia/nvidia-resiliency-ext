#!/usr/bin/env python3

# Copyright (c) Facebook, Inc. and its affiliates.
# All rights reserved.
#
# This source code is licensed under the BSD-style license found in the
# LICENSE file in the root directory of this source tree.

# SPDX-License-Identifier: BSD-3-Clause
# Modifications made by NVIDIA
# - Added rank monitor setup
# - Changed shutdown logic
# - security fix for watchdog_file_path

import asyncio

# fmt: off
import collections
import contextlib
import importlib.metadata as metadata
import json
import logging
import os
import signal
import socket
import sys
import tempfile
import time
import uuid
import warnings
from argparse import REMAINDER, ArgumentParser
from dataclasses import dataclass, field
from string import Template
from typing import Any, Callable, Dict, List, Optional, Set, Tuple, Type, Union

import torch
from torch.distributed.argparse_util import check_env, env
from torch.distributed.elastic import events, metrics, timer
from torch.distributed.elastic.agent.server.api import (
    RunResult,
    SimpleElasticAgent,
    WorkerGroup,
    WorkerSpec,
    WorkerState,
)
from torch.distributed.elastic.events.api import EventMetadataValue
from torch.distributed.elastic.metrics.api import prof, put_metric
from torch.distributed.elastic.multiprocessing import (
    DefaultLogsSpecs,
    LogsSpecs,
    PContext,
    SignalException,
    Std,
    start_processes,
)
from torch.distributed.elastic.multiprocessing.errors import ChildFailedError, record
from torch.distributed.elastic.rendezvous import RendezvousParameters
from torch.distributed.elastic.rendezvous import registry as rdzv_registry
from torch.distributed.elastic.rendezvous.api import RendezvousGracefulExitError
from torch.distributed.elastic.rendezvous.utils import (
    _matches_machine_hostname,
    _parse_rendezvous_config,
    parse_rendezvous_endpoint,
)
from torch.distributed.elastic.utils import macros

from nvidia_resiliency_ext.fault_tolerance.config import FaultToleranceConfig
from nvidia_resiliency_ext.fault_tolerance.data import (
    FT_LAUNCHER_IPC_SOCKET_ENV_VAR,
    FT_RANK_MONITOR_IPC_SOCKET_ENV_VAR,
)
from nvidia_resiliency_ext.fault_tolerance.per_cycle_logs import PerCycleLogsSpecs
from nvidia_resiliency_ext.fault_tolerance.rank_monitor_server import RankMonitorServer
from nvidia_resiliency_ext.fault_tolerance.utils import (
    get_processes_by_pgids,
    patched_method,
    terminate_mp_processes,
    write_obj_to_ipc_stream,
)
from nvidia_resiliency_ext.shared_utils.log_manager import LogConfig, setup_logger
from nvidia_resiliency_ext.shared_utils.memory import GPUMemoryLogger
from nvidia_resiliency_ext.shared_utils.profiling import ProfilingEvent, record_profiling_event

# Deprecation warning for FT_LAUNCHER_LOGLEVEL
if os.getenv('FT_LAUNCHER_LOGLEVEL') is not None:
    warnings.warn(
        "FT_LAUNCHER_LOGLEVEL environment variable is deprecated. "
        "Use NVRX_LOG_DEBUG=1 for debug logging instead.",
        DeprecationWarning,
        stacklevel=2
    )

TORCHELASTIC_ENABLE_FILE_TIMER = "TORCHELASTIC_ENABLE_FILE_TIMER"
TORCHELASTIC_TIMER_FILE = "TORCHELASTIC_TIMER_FILE"

FT_LAUNCHER_IPC_SOCKET = f"{tempfile.gettempdir()}/_ft_launcher{os.getpid()}.socket"

# Setup the nvrx logger at module import time
setup_logger(node_local_tmp_prefix="ftlauncher")
logger = logging.getLogger(LogConfig.name)

def _register_ft_rdzv_handler(impl_type: str = "legacy"):
    """Register the fault-tolerant rendezvous handler.

    Args:
        impl_type: FT rendezvous implementation to use.
                  "barrier" - New atomic barrier-based algorithm
                  "legacy" - Original compare-and-set algorithm (default)
    """
    from torch.distributed.elastic.rendezvous import rendezvous_handler_registry
    from torch.distributed.elastic.rendezvous.c10d_rendezvous_backend import create_backend

    if impl_type == "barrier":
        from .ft_rendezvous_barrier import create_handler as create_barrier_handler

        def _create_ft_rdzv_handler(params: RendezvousParameters):
            backend, store = create_backend(params)
            return create_barrier_handler(store, backend, params)

    elif impl_type == "legacy":
        from ._ft_rendezvous import create_handler as create_legacy_handler
        from .c10d_monkey_patch import apply_c10d_patch

        # Apply monkey patch to add use_libuv support to c10d backend
        apply_c10d_patch()

        def _create_ft_rdzv_handler(params: RendezvousParameters):
            backend, store = create_backend(params)
            return create_legacy_handler(store, backend, params)

    else:
        raise ValueError(f"Unknown FT rendezvous implementation: {impl_type}. Must be 'barrier' or 'legacy'.")

    del rendezvous_handler_registry._registry['c10d']  # FIXME: ugly hack to swap the c10d handler
    rendezvous_handler_registry.register("c10d", _create_ft_rdzv_handler)


class UnhealthyNodeException(Exception):
    """Exception raised when a node in a cluster is found to be unhealthy."""

    def __init__(self, message="A node in the cluster is unhealthy"):
        self.message = message
        super().__init__(self.message)


# LocalElasticAgent source
# https://github.com/pytorch/pytorch/blob/release/2.3/torch/distributed/elastic/agent/server/local_elastic_agent.py


class LocalElasticAgent(SimpleElasticAgent):
    """An implementation of :py:class:`torchelastic.agent.server.ElasticAgent` that handles host-local workers.

    This agent is deployed per host and is configured to spawn ``n`` workers.
    When using GPUs, ``n`` maps to the number of GPUs available on the host.

    The local agent does not communicate to other local agents deployed on
    other hosts, even if the workers may communicate inter-host. The worker id
    is interpreted to be a local process. The agent starts and stops all worker
    processes as a single unit.


    The worker function and argument passed to the worker function must be
    python multiprocessing compatible. To pass multiprocessing data structures
    to the workers you may create the data structure in the same multiprocessing
    context as the specified ``start_method`` and pass it as a function argument.

    Note: If your training script uses the nvrx logger, make sure to call
    ``setup_logger()`` at the beginning of your training function to ensure
    the logger is properly set up in each subprocess.

    The ``exit_barrier_timeout`` specifies the amount of time (in seconds) to wait
    for other agents to finish. This acts as a safety net to handle cases where
    workers finish at different times, to prevent agents from viewing workers
    that finished early as a scale-down event. It is strongly advised that the
    user code deal with ensuring that workers are terminated in a synchronous
    manner rather than relying on the exit_barrier_timeout.

    A named pipe based watchdog can be enabled in ```LocalElasticAgent``` if an
    environment variable ``TORCHELASTIC_ENABLE_FILE_TIMER`` with value 1 has
    been defined in the ```LocalElasticAgent``` process.
    Optionally, another environment variable ```TORCHELASTIC_TIMER_FILE```
    can be set with a unique file name for the named pipe. If the environment
    variable ```TORCHELASTIC_TIMER_FILE``` is not set, ```LocalElasticAgent```
    will internally create a unique file name and set it to the environment
    variable ```TORCHELASTIC_TIMER_FILE```, and this environment variable will
    be propagated to the worker processes to allow them to connect to the same
    named pipe that ```LocalElasticAgent``` uses.

    Logs are written to the specified log directory. Each log line will be by default
    prefixed by ``[${role_name}${local_rank}]:`` (e.g. ``[trainer0]: foobar``).
    Log prefixes can be customized by passing a `template string
    <https://docs.python.org/3/library/string.html#template-strings>`_ as the
    ``log_line_prefix_template`` argument.
    The following macros (identifiers) are substituted at runtime:
    ``${role_name}, ${local_rank}, ${rank}``. For example, to prefix each log line with
    global rank instead of the local rank, set ``log_line_prefix_template = "[${rank}]:``.


    Example launching function

    ::

        def trainer(args) -> str:
            # Ensure nvrx logger is set up in this subprocess
            from nvidia_resiliency_ext.shared_utils.log_manager import setup_logger
            setup_logger()

            # Use the nvrx logger
            import logging
            logger = logging.getLogger(LogConfig.name)
            logger.info("Training started")

            return "do train"

        def main():
            start_method="spawn"
            shared_queue= multiprocessing.get_context(start_method).Queue()
            spec = WorkerSpec(
                        role="trainer",
                        local_world_size=nproc_per_process,
                        entrypoint=trainer,
                        args=("foobar",),
                        ...<OTHER_PARAMS...>)
            agent = LocalElasticAgent(spec, start_method)
            results = agent.run()

            if results.is_failed():
                print("trainer failed")
            else:
                print(f"rank 0 return value: {results.return_values[0]}")
                # prints -> rank 0 return value: do train

    Example launching binary

    ::

        def main():
            spec = WorkerSpec(
                        role="trainer",
                        local_world_size=nproc_per_process,
                        entrypoint="/usr/local/bin/trainer",
                        args=("--trainer-args", "foobar"),
                        ...<OTHER_PARAMS...>)
            agent = LocalElasticAgent(spec)
            results = agent.run()

            if not results.is_failed():
                print("binary launches do not have return values")

    """

    def __init__(
        self,
        spec: WorkerSpec,
        fault_tol_cfg: FaultToleranceConfig,
        logs_specs: LogsSpecs,
        start_method="spawn",
        exit_barrier_timeout: float = 300,
        log_line_prefix_template: Optional[str] = None,
        term_timeout: float = 1800,
        workers_stop_timeout: float = 30,
        restart_policy: str = "any-failed",
        is_store_host: bool = False,
    ):
        super().__init__(spec, exit_barrier_timeout)
        self._start_method = start_method
        self._pcontext: Optional[PContext] = None
        self._rdzv_handler = spec.rdzv_handler
        self._log_line_prefix_template = log_line_prefix_template
        self._worker_watchdog: Optional[timer.FileTimerServer] = None
        self._logs_specs = logs_specs
        self._term_timeout = term_timeout
        self._workers_stop_timeout = workers_stop_timeout
        self._is_store_host = is_store_host
        self._local_rank_to_rmon: Dict[int, Any] = dict()
        self._ft_cfg = fault_tol_cfg
        self._children_pgids: Set[int] = set()
        self._restart_policy = restart_policy
        self._node_id = self._get_fq_hostname()

    DEFAULT_ROLE = "default"  # FIXME

    # pyre-fixme[56]: Pyre was not able to infer the type of the decorator
    #  `torch.distributed.elastic.metrics.prof`.
    @prof
    def run(self, role: str = DEFAULT_ROLE) -> RunResult:
        start_time = time.monotonic()
        shutdown_called: bool = False
        try:
            result = self._invoke_run(role)
            self._total_execution_time = int(time.monotonic() - start_time)
            self._record_metrics(result)
            self._record_worker_events(result)
            return result
        except RendezvousGracefulExitError as e:
            logger.info("Rendezvous gracefully exited: %s", e)
        except SignalException as e:
            logger.warning("Received %s death signal, shutting down workers, timeout %s sec.", e.sigval, self._term_timeout)
            self._shutdown(e.sigval, timeout=self._term_timeout)
            shutdown_called = True
            raise
        finally:
            if not shutdown_called:
                self._shutdown()
            # record the execution time in case there were any exceptions during run.
            self._total_execution_time = int(time.monotonic() - start_time)

    def _open_rendezvous_for_restart(self):
        """Open rendezvous for restart when using barrier-based rendezvous.

        This method is called when a failure is detected and we need to restart workers.
        For barrier-based rendezvous, it sets last_participant_arrived_key=0 to signal
        that a new rendezvous round can begin, allowing hot spares and restarting nodes
        to join.
        """
        # Only applies to barrier-based rendezvous implementation
        if hasattr(self._rdzv_handler, '_barrier_state'):
            try:
                self._rdzv_handler._barrier_state.open_rendezvous()
                logger.debug(
                    "[group_rank=%s] Opened rendezvous for restart (barrier-based rendezvous)",
                    self._worker_group.group_rank if self._worker_group else "N/A"
                )
            except Exception as e:
                logger.warning(f"Failed to open rendezvous: {e}")
        # For legacy rendezvous, no action needed - it uses different mechanism

    def _invoke_run(self, role: str = DEFAULT_ROLE) -> RunResult:
        if self._restart_policy == 'any-failed':
            return self._invoke_run_with_any_failed_policy(role)
        elif self._restart_policy == 'min-healthy':
            return self._invoke_run_with_min_healthy_policy(role)
        else:
            raise AssertionError(
                f"Unexpected restart-policy: {self._restart_policy}."
                " check CLI help for --restart-policy allowed options"
            )

    def _invoke_run_with_any_failed_policy(self, role: str = DEFAULT_ROLE) -> RunResult:
        # NOTE: currently only works for a single role

        spec = self._worker_group.spec
        role = spec.role

        logger.info("[%s] starting workers for entrypoint: %s", role, spec.get_entrypoint_name())

        self._initialize_workers(self._worker_group)
        monitor_interval = spec.monitor_interval
        rdzv_handler = spec.rdzv_handler

        while True:
            assert self._worker_group.state != WorkerState.INIT
            time.sleep(monitor_interval)
            run_result = self._monitor_workers(self._worker_group)
            state = run_result.state
            self._worker_group.state = state

            put_metric(f"workers.{role}.remaining_restarts", self._remaining_restarts)
            put_metric(f"workers.{role}.{state.name.lower()}", 1)

            if state == WorkerState.SUCCEEDED:
                logger.info(
                    "[%s] worker group successfully finished."
                    " Waiting %s seconds for other agents to finish.",
                    role,
                    self._exit_barrier_timeout,
                )
                self._exit_barrier()
                return run_result
            elif state in {WorkerState.UNHEALTHY, WorkerState.FAILED}:
                # Record failure detection event
                record_profiling_event(
                    ProfilingEvent.FAILURE_DETECTED,
                    node_id=self._rdzv_handler._this_node,
                    rank=self._worker_group.group_rank,
                )

                if self._remaining_restarts > 0:
                    logger.info(
                        "[%s] Worker group %s. "
                        "%s/%s attempts left;"
                        " will restart worker group",
                        role,
                        state.name,
                        self._remaining_restarts,
                        spec.max_restarts,
                    )
                    self._remaining_restarts -= 1
                    # Increment peer_aborted_count to notify other nodes (for barrier-based rendezvous)
                    if hasattr(self._rdzv_handler, '_barrier_state'):
                        self._rdzv_handler._barrier_state._increment_peer_aborted_count()
                    # Open rendezvous before restarting (for barrier-based rendezvous)
                    self._open_rendezvous_for_restart()
                    self._restart_workers(self._worker_group)
                else:
                    self._stop_workers(self._worker_group)
                    self._worker_group.state = WorkerState.FAILED
                    # to preserve torchrun's behaviour, should not return WorkerState.UNHEALTHY.
                    # we use WorkerState.UNHEALTHY to denote a worker group that is still
                    # running but has some failed workers. torchrun does not use WorkerState.UNHEALTHY
                    run_result = self._monitor_workers(self._worker_group)
                    return run_result
            elif state == WorkerState.HEALTHY:
                # Check for cluster-wide issues: unhealthy nodes, new nodes waiting, or peer aborts
                unhealthy_count = self._check_cluster_unhealthy_count()
                num_nodes_waiting = rdzv_handler.num_nodes_waiting()
                peer_aborted_count = self._check_cluster_peer_aborted_count()
                group_rank = self._worker_group.group_rank

                if unhealthy_count > 0 or num_nodes_waiting > 0 or peer_aborted_count > 0:
                    # Record failure detection event
                    record_profiling_event(
                        ProfilingEvent.FAILURE_DETECTED,
                        node_id=self._rdzv_handler._this_node,
                        rank=self._worker_group.group_rank,
                    )

                    if self._remaining_restarts > 0:
                        logger.info(
                            "[%s] Detected cluster changes from group_rank=%s "
                            "(unhealthy_nodes=%s, nodes_waiting=%s, peer_aborted=%s); will restart worker group",
                            role,
                            group_rank,
                            unhealthy_count,
                            num_nodes_waiting,
                            peer_aborted_count,
                        )
                        self._remaining_restarts -= 1
                        # Note: The node that triggered the change (unhealthy or new) already opened
                        # the rendezvous, so we don't need to open it again here.
                        self._restart_workers(self._worker_group)
                    else:
                        self._stop_workers(self._worker_group)
                        return RunResult(state=WorkerState.FAILED)
            else:
                raise Exception(f"[{role}] Worker group in {state.name} state")

    def _invoke_run_with_min_healthy_policy(self, role: str = DEFAULT_ROLE) -> RunResult:
        # NOTE: currently only works for a single role

        spec = self._worker_group.spec
        role = spec.role

        logger.info(
            f"[{role}] starting workers for entrypoint: {spec.get_entrypoint_name()} with min-healthy policy"
        )

        self._initialize_workers(self._worker_group)
        monitor_interval = spec.monitor_interval
        rdzv_handler = spec.rdzv_handler
        min_nodes = rdzv_handler._settings.min_nodes
        group_rank = self._worker_group.group_rank

        while True:
            assert self._worker_group.state != WorkerState.INIT
            time.sleep(monitor_interval)
            run_result = self._monitor_workers(self._worker_group)
            state = run_result.state
            self._worker_group.state = state

            put_metric(f"workers.{role}.remaining_restarts", self._remaining_restarts)
            put_metric(f"workers.{role}.{state.name.lower()}", 1)

            if state in {
                WorkerState.SUCCEEDED,
                WorkerState.FAILED,
                WorkerState.UNHEALTHY,
                WorkerState.HEALTHY,
            }:
                state_in_rdzv = rdzv_handler.try_set_worker_state(state)
                if state_in_rdzv != state:
                    assert (
                        state_in_rdzv == WorkerState.UNKNOWN
                    ), f"Could not set worker group state {state=} {state_in_rdzv=}"
                    # state in the rdzv is UNKNOWN if this node was marked as dead by other participants
            else:
                raise RuntimeError(f"[{role}] Worker group in unexpected state: {state.name}")

            # count the number of worker groups in each state
            all_worker_states = rdzv_handler.get_worker_states()
            worker_state_cnt = collections.Counter(all_worker_states.values())
            num_succ = worker_state_cnt[WorkerState.SUCCEEDED]
            num_healthy = worker_state_cnt[WorkerState.HEALTHY]

            logger.debug(
                "[%s] group_rank=%s worker_state_cnt=%s", role, group_rank, worker_state_cnt
            )

            # check if the current run (rendezvous) ended successfully:
            # at least "min_nodes" worker groups should succeed to consider a run successful.
            # NOTE: if the run was successful all agents exit with WorkerState.SUCCEEDED despite
            # their actual run result
            if num_healthy == 0:
                if num_succ >= min_nodes:
                    logger.info(
                        f"[{role}] {group_rank=} {state.name=} detected that the run ended successfuly: {worker_state_cnt=}"
                    )
                    # ensure this node workers are terminated
                    self._stop_workers(self._worker_group)
                    # WAR: return values are not meaningful in this case,
                    # but some dummy values are required for the event logging
                    dummy_ret_vals = {w.global_rank: None for w in self._worker_group.workers}
                    return RunResult(state=WorkerState.SUCCEEDED, return_values=dummy_ret_vals)

            # check if the current run can end successfully
            max_possible_succ = num_succ + num_healthy
            can_continue = max_possible_succ >= min_nodes

            if can_continue:
                # upscaling should be disabled in min-healthy mode
                num_nodes_waiting = rdzv_handler.num_nodes_waiting()
                if num_nodes_waiting > 0:
                    raise RuntimeError(
                        f"Detected {num_nodes_waiting} nodes in the waiting list. This should not happen with min-healthy mode."
                    )
            else:
                # we can't have min_nodes successful worker groups.
                # NOTE: this worker group still might be successful/healthy.
                # all we can do is to restart if possible or shutdown otherwise
                # NOTE: we use the rdzv round to count the restarts, so restarts are counted
                # globally (while in any-failed mode each worker counts its own restarts)
                logger.warning(
                    f"[{role}] {group_rank=} {state.name=} detected that the current run failed: {worker_state_cnt=}"
                )
                self._remaining_restarts = spec.max_restarts - self._rdzv_handler.round()
                if self._remaining_restarts > 0:
                    logger.info(
                        f"{self._remaining_restarts}/{spec.max_restarts} restart attempts left; restarting worker group...",
                    )
                    self._remaining_restarts -= 1
                    # Open rendezvous before restarting (for barrier-based rendezvous)
                    self._open_rendezvous_for_restart()
                    self._restart_workers(self._worker_group)
                else:
                    # try to stop the workers and return the updated run result
                    logger.info(f"0/{spec.max_restarts} restart attempts left. Exiting...")
                    self._stop_workers(self._worker_group)
                    run_result = self._monitor_workers(self._worker_group)
                    return run_result

    def get_rank_mon_socket_path(self, local_rank):
        return f"{tempfile.gettempdir()}/_ft_launcher{os.getpid()}_rmon{local_rank}.socket"

    def setup_rank_monitors(self, envs: Dict[int, Dict[str, str]]) -> None:
        fork_mp_ctx = torch.multiprocessing.get_context("fork")
        for worker_env in envs.values():
            # Start rank monitors if not already started
            # Each rank (re)connects to its rank monitor when it starts
            # Monitor of the local rank0 on the store hosting node is the restarter logger
            local_rank = int(worker_env['LOCAL_RANK'])
            is_restarter_logger = self._is_store_host and local_rank == 0
            rmon_ipc_socket = worker_env[FT_RANK_MONITOR_IPC_SOCKET_ENV_VAR]
            if local_rank not in self._local_rank_to_rmon:
                self._local_rank_to_rmon[local_rank] = RankMonitorServer.run_in_subprocess(
                    cfg=self._ft_cfg,
                    ipc_socket_path=rmon_ipc_socket,
                    is_restarter_logger=is_restarter_logger,
                    mp_ctx=fork_mp_ctx,
                    env=worker_env,
                )

    def shutdown_rank_monitors(self):
        for local_rank, rmon_proc in self._local_rank_to_rmon.items():
            with contextlib.suppress(Exception):
                rmon_proc.terminate()
            with contextlib.suppress(Exception):
                rmon_proc.join()
            with contextlib.suppress(Exception):
                os.unlink(self.get_rank_mon_socket_path(local_rank))

    def _setup_local_watchdog(self, envs: Dict[int, Dict[str, str]]) -> None:
        enable_watchdog_env_name = TORCHELASTIC_ENABLE_FILE_TIMER
        watchdog_enabled = os.getenv(enable_watchdog_env_name)
        watchdog_file_env_name = TORCHELASTIC_TIMER_FILE
        watchdog_file_path = os.getenv(watchdog_file_env_name)
        if watchdog_enabled is not None and str(watchdog_enabled) == "1":
            if watchdog_file_path is None:
                watchdog_file_path = os.path.join(
                    tempfile.gettempdir(), f"watchdog_timer_{uuid.uuid4()}"
                )
            logger.info("Starting a FileTimerServer with %s ...", watchdog_file_path)
            self._worker_watchdog = timer.FileTimerServer(
                file_path=watchdog_file_path,
                max_interval=0.1,
                daemon=True,
                log_event=self._log_watchdog_event,
            )
            self._worker_watchdog.start()
            logger.info("FileTimerServer started")
        else:
            logger.info(
                "Environment variable '%s' not found. Do not start FileTimerServer.",
                enable_watchdog_env_name,
            )
        # Propagate the watchdog file env to worker processes
        if watchdog_file_path is not None:
            for worker_env in envs.values():
                worker_env[watchdog_file_env_name] = watchdog_file_path

    def _get_fq_hostname(self) -> str:
        return socket.getfqdn(socket.gethostname())

    def _log_watchdog_event(
        self,
        name: str,
        request: Optional[timer.FileTimerRequest],
    ) -> None:
        wg = self._worker_group
        spec = wg.spec
        md = {"watchdog_event": name}
        if request is not None:
            md["worker_pid"] = str(request.worker_pid)
            md["scope_id"] = request.scope_id
            md["expiration_time"] = str(request.expiration_time)
            md["signal"] = str(request.signal)
        md_str = json.dumps(md)
        state = "RUNNING"
        metadata: Dict[str, EventMetadataValue] = {
            "run_id": spec.rdzv_handler.get_run_id(),
            "global_rank": None,
            "group_rank": wg.group_rank,
            "worker_id": None,
            "role": spec.role,
            "hostname": self._get_fq_hostname(),
            "state": state,
            "total_run_time": self._total_execution_time,
            "rdzv_backend": spec.rdzv_handler.get_backend(),
            "raw_error": None,
            "metadata": md_str,
            "agent_restarts": spec.max_restarts - self._remaining_restarts,
        }
        # Note: The 'metadata' field of the Event is converted to a TorchelasticStatusLogEntry later.
        #       The 'name' field of the Event is NOT used in the TorchelasticStatusLogEntry.
        event = events.Event(name=name, source=events.EventSource.AGENT, metadata=metadata)
        events.record(event)

    # pyre-fixme[56]: Pyre was not able to infer the type of the decorator
    #  `torch.distributed.elastic.metrics.prof`.
    @prof
    def _stop_workers(self, worker_group: WorkerGroup, *args, **kwargs) -> None:
        # Support both old and new SimpleElasticAgent._stop_workers signatures:
        # - Before 2.5.1: _stop_workers(self, worker_group: WorkerGroup) -> None
        # - 2.5.1: _stop_workers(self, worker_group: WorkerGroup, is_restarter: bool = False) -> None
        # - 2.7.1+: _stop_workers(self, worker_group: WorkerGroup) -> None (reverted back)
        # We use *args and **kwargs to handle both cases transparently

        logger.info(f"Stopping workers... Timeout = {self._workers_stop_timeout} sec.")

        # Send close message to rank monitors
        for local_rank, rmon_proc in self._local_rank_to_rmon.items():
            try:
                launcher_to_rmon_socket = f"{tempfile.gettempdir()}/_ft_launcher{rmon_proc.pid}_to_rmon.socket"
                if os.path.exists(launcher_to_rmon_socket):
                    async def send_close_msg():
                        reader, writer = await asyncio.open_unix_connection(launcher_to_rmon_socket)
                        try:
                            await write_obj_to_ipc_stream("close_worker_ipc_connection", writer)
                        finally:
                            writer.close()
                            await writer.wait_closed()

                    asyncio.run(send_close_msg())
            except Exception as e:
                logger.warning(f"Failed to send close message to rank monitor {local_rank}: {e}")

        self._shutdown(timeout=self._workers_stop_timeout)

        # Check for remaining processes if configured
        if self._ft_cfg.check_remaining_processes and self._children_pgids:
            remaining = get_processes_by_pgids(self._children_pgids)

            if remaining:
                logger.warning(
                    f"Found {len(remaining)} remaining processes in worker PGIDs after termination:"
                )
                for proc_info in remaining[:20]:  # Limit output to first 20
                    logger.warning(
                        f"  PID={proc_info['pid']}, PPID={proc_info['ppid']}, "
                        f"PGID={proc_info['pgid']}, name={proc_info['name']}, "
                        f"status={proc_info['status']}, cmdline={proc_info['cmdline'][:100] if proc_info['cmdline'] else 'N/A'}"
                    )
                if len(remaining) > 20:
                    logger.warning(f"  ... and {len(remaining) - 20} more")
            else:
                logger.debug("All worker processes and descendants terminated successfully")

        # Wait for GPU memory to be reclaimed BEFORE returning control
        # This ensures the node doesn't proceed to the next rendezvous cycle while memory is still tied up
        if self._ft_cfg.gpu_memory_reclaim_timeout > 0:
            logger.debug(
                "Waiting for GPU memory to be reclaimed (timeout: %ds, tolerance: %d MB, poll interval: %ds)...",
                int(self._ft_cfg.gpu_memory_reclaim_timeout),
                int(self._ft_cfg.gpu_memory_tolerance_mb),
                int(self._ft_cfg.gpu_memory_poll_interval),
            )
            self._wait_for_gpu_memory_reclaim(worker_group.spec.local_world_size)

        # Record worker termination event after shutdown is complete
        record_profiling_event(
            ProfilingEvent.WORKER_TERMINATED,
            node_id=self._rdzv_handler._this_node,
            rank=worker_group.group_rank,
        )


    # pyre-fixme[56]: Pyre was not able to infer the type of the decorator
    #  `torch.distributed.elastic.metrics.prof`.
    @prof
    def _start_workers(self, worker_group: WorkerGroup) -> Dict[int, Any]:
        spec = worker_group.spec
        store = worker_group.store
        assert store is not None

        # TODO: Consider using self._rdzv_handler.round() instead of calculating from _remaining_restarts
        # Using rdzv.round() would be more robust for hot spare scenarios and provide a single source
        # of truth for the restart cycle number.
        restart_count = spec.max_restarts - self._remaining_restarts

        # Record worker start start event
        record_profiling_event(
            ProfilingEvent.WORKER_START_STARTED,
            node_id=self._rdzv_handler._this_node,
            rank=worker_group.group_rank,
        )

        use_agent_store = spec.rdzv_handler.use_agent_store

        args: Dict[int, Tuple] = {}
        envs: Dict[int, Dict[str, str]] = {}
        log_line_prefixes: Optional[Dict[int, str]] = {} if self._log_line_prefix_template else None
        for worker in worker_group.workers:
            local_rank = worker.local_rank
            # Get master_addr and master_port, handling compatibility with older PyTorch versions
            try:
                master_addr = worker_group.master_addr
                master_port = worker_group.master_port
            except AttributeError:
                # Fallback for older PyTorch versions where worker_group doesn't have master_addr/master_port
                master_addr, master_port = super()._get_master_addr_port(store)

            worker_env = {
                "LOCAL_RANK": str(local_rank),
                "RANK": str(worker.global_rank),
                "GROUP_RANK": str(worker_group.group_rank),
                "ROLE_RANK": str(worker.role_rank),
                "ROLE_NAME": spec.role,
                "LOCAL_WORLD_SIZE": str(spec.local_world_size),
                "WORLD_SIZE": str(worker.world_size),
                "GROUP_WORLD_SIZE": str(worker_group.group_world_size),
                "ROLE_WORLD_SIZE": str(worker.role_world_size),
                "MASTER_ADDR": master_addr,
                "MASTER_PORT": str(master_port),
                "TORCHELASTIC_RESTART_COUNT": str(restart_count),
                "TORCHELASTIC_MAX_RESTARTS": str(spec.max_restarts),
                "TORCHELASTIC_RUN_ID": spec.rdzv_handler.get_run_id(),
                "TORCHELASTIC_USE_AGENT_STORE": str(use_agent_store),
                "TORCH_NCCL_ASYNC_ERROR_HANDLING": os.getenv(
                    "TORCH_NCCL_ASYNC_ERROR_HANDLING", str(1)
                ),
                FT_LAUNCHER_IPC_SOCKET_ENV_VAR: FT_LAUNCHER_IPC_SOCKET,
                FT_RANK_MONITOR_IPC_SOCKET_ENV_VAR: self.get_rank_mon_socket_path(local_rank),
            }
            if "OMP_NUM_THREADS" in os.environ:
                worker_env["OMP_NUM_THREADS"] = os.environ["OMP_NUM_THREADS"]

            if self._log_line_prefix_template:
                log_line_prefix = Template(self._log_line_prefix_template).safe_substitute(
                    role_name=spec.role,
                    rank=worker.global_rank,
                    local_rank=local_rank,
                )
                log_line_prefixes[local_rank] = log_line_prefix

            envs[local_rank] = worker_env
            worker_args = list(spec.args)
            worker_args = macros.substitute(worker_args, str(local_rank))
            args[local_rank] = tuple(worker_args)

        self._setup_local_watchdog(envs=envs)

        self.setup_rank_monitors(envs=envs)

        assert spec.entrypoint is not None
        assert self._logs_specs is not None
        self._pcontext = start_processes(
            name=spec.role,
            entrypoint=spec.entrypoint,
            args=args,
            envs=envs,
            logs_specs=self._logs_specs,
            log_line_prefixes=log_line_prefixes,
            start_method=self._start_method,
        )

        self._children_pgids = {os.getpgid(p) for p in self._pcontext.pids().values()}

        # Record worker start completion event
        record_profiling_event(
            ProfilingEvent.WORKER_START_COMPLETED,
            node_id=self._rdzv_handler._this_node,
            rank=worker_group.group_rank,
        )

        return self._pcontext.pids()

    def _wait_for_gpu_memory_reclaim(self, num_gpus: int) -> None:
        """
        Wait for GPU memory to be reclaimed below the tolerance threshold before starting new workers.
        This is called on restarts (not on initial start) to ensure memory has been cleaned up.

        Polls GPU memory usage and waits until it drops below the tolerance threshold or timeout.

        Args:
            num_gpus: Number of GPUs on this node
        """
        def log_memory_stats(memory_stats, num_gpus, log_func, message_template, *args):
            """Helper to log GPU memory statistics."""
            for device_idx in range(num_gpus):
                if memory_stats[device_idx]:
                    # Show the first sample and the last 10 samples
                    if len(memory_stats[device_idx]) > 11:
                        samples_to_show = [memory_stats[device_idx][0]] + memory_stats[device_idx][-10:]
                    else:
                        samples_to_show = memory_stats[device_idx]
                    samples_str = ", ".join([
                        f"{int(s['used_mb'])}MB@{int(s['timestamp'])}s"
                        for s in samples_to_show
                    ])
                    log_func(
                        message_template,
                        device_idx,
                        *args,
                        len(memory_stats[device_idx]),
                        samples_str,
                    )

        memory_logger = GPUMemoryLogger()
        timeout = self._ft_cfg.gpu_memory_reclaim_timeout
        tolerance_mb = self._ft_cfg.gpu_memory_tolerance_mb
        poll_interval = self._ft_cfg.gpu_memory_poll_interval

        start_time = time.time()
        all_devices_ok = False

        # Store memory stats per GPU per poll for logging
        memory_stats = {device_idx: [] for device_idx in range(num_gpus)}

        while time.time() - start_time < timeout:
            all_devices_ok = True

            for device_idx in range(num_gpus):
                mem_info = memory_logger.get_gpu_memory(device_index=device_idx)
                if mem_info is None:
                    # Error already logged by get_gpu_memory()
                    continue

                current_mb = mem_info['used_mb']
                # Save stats for logging
                memory_stats[device_idx].append({
                    'timestamp': time.time() - start_time,
                    'used_mb': current_mb,
                })

                # Check if memory is below tolerance
                if current_mb > tolerance_mb:
                    all_devices_ok = False

            if all_devices_ok:
                elapsed_time = time.time() - start_time
                log_memory_stats(
                    memory_stats,
                    num_gpus,
                    logger.info,
                    "GPU %d memory reclaimed in %ds (%d samples): %s",
                    int(elapsed_time),
                )
                return

            time.sleep(poll_interval)

        # Timeout reached - log final memory stats per GPU
        logger.error(
            "Timeout waiting for GPU memory to be reclaimed after %.1fs. "
            "Memory may not have been fully cleaned up. Proceeding anyway as best effort.",
            timeout,
        )
        log_memory_stats(
            memory_stats,
            num_gpus,
            logger.warning,
            "GPU %d memory usage history (%d samples): %s",
        )


    def _shutdown(self, death_sig: signal.Signals = signal.SIGTERM, timeout: int = 30) -> None:
        if self._worker_watchdog is not None:
            self._worker_watchdog.stop()
            self._worker_watchdog = None
        if self._pcontext:
            self._pcontext.close(death_sig, timeout=timeout)
            # Remove multiprocessing leftovers
            # PID=1 become a parent if the original parent died
            terminate_mp_processes(allowed_ppids={1}, allowed_pgids=self._children_pgids)

    # pyre-fixme[56]: Pyre was not able to infer the type of the decorator
    #  `torch.distributed.elastic.metrics.prof`.
    @prof
    def _monitor_workers(self, worker_group: WorkerGroup) -> RunResult:
        role = worker_group.spec.role
        worker_pids = {w.id for w in worker_group.workers}
        assert self._pcontext is not None
        pc_pids = set(self._pcontext.pids().values())
        if worker_pids != pc_pids:
            logger.error(
                "[%s] worker pids do not match process_context pids." " Expected: %s, actual: %s",
                role,
                worker_pids,
                pc_pids,
            )
            return RunResult(state=WorkerState.UNKNOWN)

        with patched_method(self._pcontext, 'close', lambda *args, **kwargs: None):
            # do not terminate healthy workers if some failed
            # we will terminate them when leaving the rendezvous round
            result = self._pcontext.wait(0)

        if result:

            if result.is_failed():
                # map local rank failure to global rank
                worker_failures = {}
                for local_rank, failure in result.failures.items():
                    worker = worker_group.workers[local_rank]
                    worker_failures[worker.global_rank] = failure
                all_failed = len(result.failures) == len(worker_pids)
                if all_failed:
                    run_result = RunResult(
                        state=WorkerState.FAILED,
                        failures=worker_failures,
                    )
                else:
                    # some workers have failed, while others are still running or succeeded
                    # this worker group is going to finish in WorkerState.FAILED state or stay UNHEALTHY.
                    run_result = RunResult(
                        state=WorkerState.UNHEALTHY,
                        failures=worker_failures,
                    )
                return run_result
            else:
                # copy ret_val_queue into a map with a global ranks
                workers_ret_vals = {}
                for local_rank, ret_val in result.return_values.items():
                    worker = worker_group.workers[local_rank]
                    workers_ret_vals[worker.global_rank] = ret_val

                # Check if this is a standby participant with no workers
                # Standby participants have empty return_values AND no workers
                if not result.return_values and not worker_pids:
                    return RunResult(state=WorkerState.HEALTHY)
                else:
                    # For active participants, return SUCCEEDED as normal
                    return RunResult(
                        state=WorkerState.SUCCEEDED,
                        return_values=workers_ret_vals,
                    )
        else:
            return RunResult(state=WorkerState.HEALTHY)

    def any_rank_failed(self) -> bool:
        result = None
        if self._pcontext is not None:
            result = self._pcontext.wait(0)
        return result is not None and result.is_failed()

    def _check_cluster_unhealthy_count(self) -> int:
        """Check the cluster-wide unhealthy count from the rendezvous store.

        Only supported for barrier-based rendezvous. Returns 0 for legacy rendezvous.

        Returns:
            The number of unhealthy nodes reported in the cluster, or 0 if not available.
        """
        # Only barrier-based rendezvous supports unhealthy_count
        if hasattr(self._rdzv_handler, '_barrier_state'):
            return self._rdzv_handler._barrier_state._get_unhealthy_count()

        # Legacy rendezvous does not support unhealthy tracking
        return 0

    def _check_cluster_peer_aborted_count(self) -> int:
        """Check the cluster-wide peer aborted count from the rendezvous store.

        This tracks how many peers have detected local failures and decided to restart,
        enabling faster failure propagation across the cluster.

        Only supported for barrier-based rendezvous. Returns 0 for legacy rendezvous.

        Returns:
            The number of peers that have aborted in this cycle, or 0 if not available.
        """
        # Only barrier-based rendezvous supports peer_aborted_count
        if hasattr(self._rdzv_handler, '_barrier_state'):
            return self._rdzv_handler._barrier_state._get_peer_aborted_count()

        # Legacy rendezvous does not support peer aborted tracking
        return 0

    def _rendezvous(self, worker_group: WorkerGroup) -> None:
        """Override _rendezvous to set worker group reference in the handler."""
        spec = worker_group.spec

        # Set worker group reference in the rendezvous handler
        # Since we only support c10d backend and replace it with our custom handler,
        # this will always be FtRendezvousBarrierHandler or FtRendezvousHandler (legacy)
        spec.rdzv_handler.set_worker_group(worker_group)

        # Call the parent class _rendezvous method
        super()._rendezvous(worker_group)


# Source
# https://github.com/pytorch/pytorch/blob/release/2.3/torch/distributed/launcher/api.py


@dataclass
class LaunchConfig:
    """
    Creates a rendezvous config.

    Args:
        min_nodes: Minimum amount of nodes that the user function will
                        be launched on. Elastic agent ensures that the user
                        function start only when the min_nodes amount enters
                        the rendezvous.
        max_nodes: Maximum amount of nodes that the user function
                        will be launched on.
        nproc_per_node: On each node the elastic agent will launch
                            this amount of workers that will execute user
                            defined function.
        rdzv_backend: rdzv_backend to use in the rendezvous (zeus-adapter, etcd).
        rdzv_endpoint: The endpoint of the rdzv sync. storage.
        rdzv_configs: Key, value pair that specifies rendezvous specific configuration.
        rdzv_timeout: Legacy argument that specifies timeout for the rendezvous. It is going
            to be removed in future versions, see the note below. The default timeout is 900 seconds.
        run_id: The unique run id of the job (if not passed a unique one will be
                deduced from run environment - flow workflow id in flow - or auto generated).
        role: User defined role of the worker (defaults to "trainer").
        max_restarts: The maximum amount of restarts that elastic agent will conduct
                    on workers before failure.
        restart_policy: Determines when worker groups are restarted e.g. if any worker group failed,
                    or if number of healthy worker groups falls below min-nodes etc. see also the CLI arg
        monitor_interval: The interval in seconds that is used by the elastic_agent
                        as a period of monitoring workers.
        start_method: The method is used by the elastic agent to start the
                    workers (spawn, fork, forkserver).
        metrics_cfg: configuration to initialize metrics.
        local_addr: address of the local node if any. If not set, a lookup on the local
                machine's FQDN will be performed.
        local_ranks_filter: ranks for which to show logs in console. If not set, show from all.
    ..note:
        `rdzv_timeout` is a legacy argument that will be removed in future.
        Set the timeout via `rdzv_configs['timeout']`

    """

    min_nodes: int
    max_nodes: int
    nproc_per_node: int
    fault_tol_cfg: FaultToleranceConfig
    logs_specs: Optional[LogsSpecs] = None
    run_id: str = ""
    role: str = "default_role"
    rdzv_endpoint: str = ""
    rdzv_backend: str = "etcd"
    rdzv_configs: Dict[str, Any] = field(default_factory=dict)
    rdzv_timeout: int = -1
    max_restarts: int = 3
    restart_policy: str = "any-failed"
    term_timeout: float = 1800
    workers_stop_timeout: float = 15
    monitor_interval: float = 30
    start_method: str = "spawn"
    log_line_prefix_template: Optional[str] = None
    metrics_cfg: Dict[str, str] = field(default_factory=dict)
    local_addr: Optional[str] = None

    def __post_init__(self):
        default_timeout = 900
        if self.rdzv_timeout != -1:
            self.rdzv_configs["timeout"] = self.rdzv_timeout
        elif "timeout" not in self.rdzv_configs:
            self.rdzv_configs["timeout"] = default_timeout
        # bump Torch Elastic default timeouts, so it will work with large scale workloads
        if "join_timeout" not in self.rdzv_configs:
            self.rdzv_configs["join_timeout"] = 300
        if "close_timeout" not in self.rdzv_configs:
            self.rdzv_configs["close_timeout"] = 30
        if "read_timeout" not in self.rdzv_configs:
            self.rdzv_configs["read_timeout"] = 60

        # Post-processing to enable refactoring to introduce logs_specs due to non-torchrun API usage
        if self.logs_specs is None:
            self.logs_specs = DefaultLogsSpecs()


class elastic_launch:
    """
    Launches an torchelastic agent on the container that invoked the entrypoint.

        1. Pass the ``entrypoint`` arguments as non ``kwargs`` (e.g. no named parameters)/
           ``entrypoint`` can be a function or a command.
        2. The return value is a map of each worker's output mapped
           by their respective global rank.

    Usage

    ::

    def worker_fn(foo):
        # ...

    def main():
        # entrypoint is a function.
        outputs = elastic_launch(LaunchConfig, worker_fn)(foo)
        # return rank 0's output
        return outputs[0]

        # entrypoint is a command and ``script.py`` is the python module.
        outputs = elastic_launch(LaunchConfig, "script.py")(args)
        outputs = elastic_launch(LaunchConfig, "python")("script.py")
    """

    def __init__(
        self,
        config: LaunchConfig,
        entrypoint: Union[Callable, str, None],
    ):
        self._config = config
        self._entrypoint = entrypoint

    def __call__(self, *args):
        return launch_agent(self._config, self._entrypoint, list(args))


def _get_entrypoint_name(entrypoint: Union[Callable, str, None], args: List[Any]) -> str:
    """Retrieve entrypoint name with the rule:
    1. If entrypoint is a function, use ``entrypoint.__qualname__``.
    2. If entrypoint is a string, check its value:
        2.1 if entrypoint equals to ``sys.executable`` (like "python"), use the first element from ``args``
            which does not start with hifen letter (for example, "-u" will be skipped).
        2.2 otherwise, use ``entrypoint`` value.
    3. Otherwise, return empty string.
    """
    if isinstance(entrypoint, Callable):  # type: ignore[arg-type]
        return entrypoint.__name__  # type: ignore[union-attr]
    elif isinstance(entrypoint, str):
        if entrypoint == sys.executable:
            return next((arg for arg in args if arg[0] != "-"), "")
        else:
            return entrypoint
    else:
        return ""


def _get_addr_and_port(
    rdzv_parameters: RendezvousParameters,
) -> Tuple[Optional[str], Optional[int]]:

    if rdzv_parameters.backend != "static":
        return (None, None)
    endpoint = rdzv_parameters.endpoint
    endpoint = endpoint.strip()
    if not endpoint:
        raise ValueError(
            "Endpoint is missing in endpoint. Try to add --master-addr and --master-port"
        )
    master_addr, master_port = parse_rendezvous_endpoint(endpoint, default_port=-1)
    if master_port == -1:
        raise ValueError(f"port is missing in endpoint: {endpoint}. Try to specify --master-port")
    return (master_addr, master_port)


def _is_store_host(params: RendezvousParameters) -> bool:
    """Returns true if this agent is hosting the TCP store"""
    host, _ = parse_rendezvous_endpoint(params.endpoint, default_port=0)
    cfg_is_host = params.get_as_bool("is_host")
    if cfg_is_host is not None:
        return bool(cfg_is_host)
    return _matches_machine_hostname(host)


def launch_agent(
    config: LaunchConfig,
    entrypoint: Union[Callable, str, None],
    args: List[Any],
) -> Dict[int, Any]:
    if not config.run_id:
        run_id = str(uuid.uuid4().int)
        logger.warning("config has no run_id, generated a random run_id: %s", run_id)
        config.run_id = run_id

    entrypoint_name = _get_entrypoint_name(entrypoint, args)

    # with min-healthy restarting policy, if the rendezvous is completed (workers are running),
    # we dont want to replace missing/dead nodes with spares nor to upscale the rendezvous with new arrivals
    config.rdzv_configs['upscaling_enabled'] = config.restart_policy != "min-healthy"

    logger.info(
        "Starting elastic_operator with launch configs:\n"
        "  entrypoint       : %(entrypoint)s\n"
        "  min_nodes        : %(min_nodes)s\n"
        "  max_nodes        : %(max_nodes)s\n"
        "  nproc_per_node   : %(nproc_per_node)s\n"
        "  run_id           : %(run_id)s\n"
        "  rdzv_backend     : %(rdzv_backend)s\n"
        "  rdzv_endpoint    : %(rdzv_endpoint)s\n"
        "  rdzv_configs     : %(rdzv_configs)s\n"
        "  max_restarts     : %(max_restarts)s\n"
        "  restart_policy   : %(restart_policy)s\n"
        "  monitor_interval : %(monitor_interval)s\n"
        "  log_dir          : %(log_dir)s\n"
        "  metrics_cfg      : %(metrics_cfg)s\n",
        {
            "entrypoint": entrypoint_name,
            "min_nodes": config.min_nodes,
            "max_nodes": config.max_nodes,
            "nproc_per_node": config.nproc_per_node,
            "run_id": config.run_id,
            "rdzv_backend": config.rdzv_backend,
            "rdzv_endpoint": config.rdzv_endpoint,
            "rdzv_configs": config.rdzv_configs,
            "max_restarts": config.max_restarts,
            "restart_policy": config.restart_policy,
            "monitor_interval": config.monitor_interval,
            "log_dir": config.logs_specs.root_log_dir,  # type: ignore[union-attr]
            "metrics_cfg": config.metrics_cfg,
        },
    )
    rdzv_parameters = RendezvousParameters(
        backend=config.rdzv_backend,
        endpoint=config.rdzv_endpoint,
        run_id=config.run_id,
        min_nodes=config.min_nodes,
        max_nodes=config.max_nodes,
        local_addr=config.local_addr,
        **config.rdzv_configs,
    )

    master_addr, master_port = _get_addr_and_port(rdzv_parameters)
    is_store_host = _is_store_host(rdzv_parameters)

    # Add is_store_host to rdzv_parameters
    rdzv_parameters.config["is_store_host"] = is_store_host

    spec = WorkerSpec(
        role=config.role,
        local_world_size=config.nproc_per_node,
        entrypoint=entrypoint,
        args=tuple(args),
        rdzv_handler=rdzv_registry.get_rendezvous_handler(rdzv_parameters),
        max_restarts=config.max_restarts,
        monitor_interval=config.monitor_interval,
        master_addr=master_addr,
        master_port=master_port,
        local_addr=config.local_addr,
    )

    agent = LocalElasticAgent(
        spec=spec,
        fault_tol_cfg=config.fault_tol_cfg,
        logs_specs=config.logs_specs,  # type: ignore[arg-type]
        start_method=config.start_method,
        log_line_prefix_template=config.log_line_prefix_template,
        term_timeout=config.term_timeout,
        workers_stop_timeout=config.workers_stop_timeout,
        restart_policy=config.restart_policy,
        is_store_host=is_store_host,
    )

    shutdown_rdzv = True
    try:
        metrics.initialize_metrics(metrics.MetricsConfig(config.metrics_cfg))

        result = agent.run()

        # records that agent.run() has succeeded NOT that workers have succeeded
        events.record(agent.get_event_succeeded())

        if result is None:
            logger.info("Agent .run() result is None. Agent was waiting at the rendezvous.")
            return None

        if result.is_failed():
            # ChildFailedError is treated specially by @record
            # if the error files for the failed children exist
            # @record will copy the first error (root cause)
            # to the error file of the launcher process.
            raise ChildFailedError(
                name=entrypoint_name,
                failures=result.failures,
            )

        logger.info(f"Agent .run() is OK. No failures in the result. {result=}")

        return result.return_values
    except UnhealthyNodeException as e:
        # do not shutdown rendezvous when an unhealthy node is leaving
        # NOTE: This only prevents calling shutdown() to set closed_key.
        # If this is the store host, the TCPStore will die when this process exits,
        # effectively terminating the rendezvous regardless of this flag.
        shutdown_rdzv = False
        logger.error(f"Agent .run() raised UnhealthyNodeException: {e}")
        events.record(agent.get_event_failed())
    except ChildFailedError:
        raise
    except SignalException as e:
        # when the agent dies with a signal do NOT shutdown the rdzv_handler
        # since this closes the rendezvous on this rdzv_id permanently and
        # prevents any additional scaling events
        shutdown_rdzv = False
        logger.error(f"Agent .run() raised SignalException: {e}")
        events.record(agent.get_event_failed())
        if agent.any_rank_failed():
            logger.warning("Some ranks exited with non-zero. Re-raising SignalException.")
            raise
        else:
            logger.info("All ranks exited gracefully. Launcher exiting without an error.")
    except Exception as e:
        logger.error(f"Agent .run() raised exception, {e=}")
        events.record(agent.get_event_failed())
        raise
    finally:
        # Store host grace period: The TCPStore is hosted in this process and will be
        # destroyed when the process exits. To prevent race conditions where other nodes
        # try to read final state (e.g., closed_key, unhealthy_count) from a destroyed
        # store, the store host waits briefly before exiting to give other nodes time
        # to detect the final state.
        #
        # IMPORTANT CONSTRAINT: When the store host process exits for any reason, the
        # TCPStore dies with it, effectively terminating the rendezvous. The shutdown_rdzv
        # flag only controls whether we explicitly signal closure via closed_key; it cannot
        # keep the store alive if the store host process exits.
        if is_store_host:
            grace_period = 3.0  # seconds
            logger.info(
                f"Store host waiting {grace_period} seconds before exit "
                f"to allow other nodes to read final TCPStore state..."
            )
            time.sleep(grace_period)

        if shutdown_rdzv:
            agent._rdzv_handler.shutdown()
        agent.shutdown_rank_monitors()
        with contextlib.suppress(Exception):
            os.unlink(FT_LAUNCHER_IPC_SOCKET)


# Source
# https://github.com/pytorch/pytorch/blob/release/2.3/torch/distributed/run.py

"""
Superset of ``torch.distributed.launch``.

``torchrun`` provides a superset of the functionality as ``torch.distributed.launch``
with the following additional functionalities:

1. Worker failures are handled gracefully by restarting all workers.

2. Worker ``RANK`` and ``WORLD_SIZE`` are assigned automatically.

3. Number of nodes is allowed to change between minimum and maximum sizes (elasticity).

.. note:: ``torchrun`` is a python
          `console script <https://packaging.python.org/en/latest/specifications/entry-points/#use-for-scripts>`_
          to the main module
          `torch.distributed.run <https://github.com/pytorch/pytorch/blob/master/torch/distributed/run.py>`_
          declared in the ``entry_points`` configuration in
          `setup.py <https://github.com/pytorch/pytorch/blob/master/setup.py>`_.
          It is equivalent to invoking ``python -m torch.distributed.run``.


Transitioning from torch.distributed.launch to torchrun
~~~~~~~~~~~~~~~~~~~~~~~~~~~~~~~~~~~~~~~~~~~~~~~~~~~~~~~~~~~~~~~~~~~~


``torchrun`` supports the same arguments as ``torch.distributed.launch`` **except**
for ``--use-env`` which is now deprecated. To migrate from ``torch.distributed.launch``
to ``torchrun`` follow these steps:

1.  If your training script is already reading ``local_rank`` from the ``LOCAL_RANK`` environment variable.
    Then you need simply omit the ``--use-env`` flag, e.g.:

    +--------------------------------------------------------------------+--------------------------------------------+
    |         ``torch.distributed.launch``                               |                ``torchrun``                |
    +====================================================================+============================================+
    |                                                                    |                                            |
    | .. code-block:: shell-session                                      | .. code-block:: shell-session              |
    |                                                                    |                                            |
    |    $ python -m torch.distributed.launch --use-env train_script.py  |    $ torchrun train_script.py              |
    |                                                                    |                                            |
    +--------------------------------------------------------------------+--------------------------------------------+

2.  If your training script reads local rank from a ``--local-rank`` cmd argument.
    Change your training script to read from the ``LOCAL_RANK`` environment variable as
    demonstrated by the following code snippet:

    +-------------------------------------------------------+----------------------------------------------------+
    |         ``torch.distributed.launch``                  |                    ``torchrun``                    |
    +=======================================================+====================================================+
    |                                                       |                                                    |
    | .. code-block:: python                                | .. code-block:: python                             |
    |                                                       |                                                    |
    |                                                       |                                                    |
    |    import argparse                                    |     import os                                      |
    |    parser = argparse.ArgumentParser()                 |     local_rank = int(os.environ["LOCAL_RANK"])     |
    |    parser.add_argument("--local-rank", type=int)      |                                                    |
    |    args = parser.parse_args()                         |                                                    |
    |                                                       |                                                    |
    |    local_rank = args.local_rank                       |                                                    |
    |                                                       |                                                    |
    +-------------------------------------------------------+----------------------------------------------------+

The aformentioned changes suffice to migrate from ``torch.distributed.launch`` to ``torchrun``.
To take advantage of new features such as elasticity, fault-tolerance, and error reporting of ``torchrun``
please refer to:

* :ref:`elastic_train_script` for more information on authoring training scripts that are ``torchrun`` compliant.
* the rest of this page for more information on the features of ``torchrun``.


Usage
--------

Single-node multi-worker
++++++++++++++++++++++++++++++

::

    torchrun
        --standalone
        --nnodes=1
        --nproc-per-node=$NUM_TRAINERS
        YOUR_TRAINING_SCRIPT.py (--arg1 ... train script args...)

Stacked single-node multi-worker
+++++++++++++++++++++++++++++++++++

To run multiple instances (separate jobs) of single-node, multi-worker on the
same host, we need to make sure that each instance (job) is
setup on different ports to avoid port conflicts (or worse, two jobs being merged
as a single job). To do this you have to run with ``--rdzv-backend=c10d``
and specify a different port by setting ``--rdzv-endpoint=localhost:$PORT_k``.
For ``--nodes=1``, its often convenient to let ``torchrun`` pick a free random
port automatically instead of manually assigning different ports for each run.

::

    torchrun
        --rdzv-backend=c10d
        --rdzv-endpoint=localhost:0
        --nnodes=1
        --nproc-per-node=$NUM_TRAINERS
        YOUR_TRAINING_SCRIPT.py (--arg1 ... train script args...)


Fault tolerant (fixed sized number of workers, no elasticity, tolerates 3 failures)
++++++++++++++++++++++++++++++++++++++++++++++++++++++++++++++++++++++++++++++++++++++++

::

    torchrun
        --nnodes=$NUM_NODES
        --nproc-per-node=$NUM_TRAINERS
        --max-restarts=3
        --rdzv-id=$JOB_ID
        --rdzv-backend=c10d
        --rdzv-endpoint=$HOST_NODE_ADDR
        YOUR_TRAINING_SCRIPT.py (--arg1 ... train script args...)

``HOST_NODE_ADDR``, in form <host>[:<port>] (e.g. node1.example.com:29400), specifies the node and
the port on which the C10d rendezvous backend should be instantiated and hosted. It can be any
node in your training cluster, but ideally you should pick a node that has a high bandwidth.

.. note::
   If no port number is specified ``HOST_NODE_ADDR`` defaults to 29400.

Elastic (``min=1``, ``max=4``, tolerates up to 3 membership changes or failures)
+++++++++++++++++++++++++++++++++++++++++++++++++++++++++++++++++++++++++++++++++++

::

    torchrun
        --nnodes=1:4
        --nproc-per-node=$NUM_TRAINERS
        --max-restarts=3
        --rdzv-id=$JOB_ID
        --rdzv-backend=c10d
        --rdzv-endpoint=$HOST_NODE_ADDR
        YOUR_TRAINING_SCRIPT.py (--arg1 ... train script args...)

``HOST_NODE_ADDR``, in form <host>[:<port>] (e.g. node1.example.com:29400), specifies the node and
the port on which the C10d rendezvous backend should be instantiated and hosted. It can be any
node in your training cluster, but ideally you should pick a node that has a high bandwidth.

.. note::
   If no port number is specified ``HOST_NODE_ADDR`` defaults to 29400.

Note on rendezvous backend
------------------------------

For multi-node training you need to specify:

1. ``--rdzv-id``: A unique job id (shared by all nodes participating in the job)
2. ``--rdzv-backend``: An implementation of
   :py:class:`torch.distributed.elastic.rendezvous.RendezvousHandler`
3. ``--rdzv-endpoint``: The endpoint where the rendezvous backend is running; usually in form
   ``host:port``.

Currently ``c10d`` (recommended), ``etcd-v2``, and ``etcd`` (legacy)  rendezvous backends are
supported out of the box. To use ``etcd-v2`` or ``etcd``, setup an etcd server with the ``v2`` api
enabled (e.g. ``--enable-v2``).

.. warning::
   ``etcd-v2`` and ``etcd`` rendezvous use etcd API v2. You MUST enable the v2 API on the etcd
   server. Our tests use etcd v3.4.3.

.. warning::
   For etcd-based rendezvous we recommend using ``etcd-v2`` over ``etcd`` which is functionally
   equivalent, but uses a revised implementation. ``etcd`` is in maintenance mode and will be
   removed in a future version.

Definitions
--------------

1. ``Node`` - A physical instance or a container; maps to the unit that the job manager works with.

2. ``Worker`` - A worker in the context of distributed training.

3. ``WorkerGroup`` - The set of workers that execute the same function (e.g. trainers).

4. ``LocalWorkerGroup`` - A subset of the workers in the worker group running on the same node.

5. ``RANK`` - The rank of the worker within a worker group.

6. ``WORLD_SIZE`` - The total number of workers in a worker group.

7. ``LOCAL_RANK`` - The rank of the worker within a local worker group.

8. ``LOCAL_WORLD_SIZE`` - The size of the local worker group.

9. ``rdzv_id`` - A user-defined id that uniquely identifies the worker group for a job. This id is
   used by each node to join as a member of a particular worker group.

9. ``rdzv_backend`` - The backend of the rendezvous (e.g. ``c10d``). This is typically a strongly
   consistent key-value store.

10. ``rdzv_endpoint`` - The rendezvous backend endpoint; usually in form ``<host>:<port>``.

A ``Node`` runs ``LOCAL_WORLD_SIZE`` workers which comprise a ``LocalWorkerGroup``. The union of
all ``LocalWorkerGroups`` in the nodes in the job comprise the ``WorkerGroup``.

Environment Variables
----------------------

The following environment variables are made available to you in your script:

1. ``LOCAL_RANK`` -  The local rank.

2. ``RANK`` -  The global rank.

3. ``GROUP_RANK`` - The rank of the worker group. A number between 0 and ``max_nnodes``. When
   running a single worker group per node, this is the rank of the node.

4. ``ROLE_RANK`` -  The rank of the worker across all the workers that have the same role. The role
   of the worker is specified in the ``WorkerSpec``.

5. ``LOCAL_WORLD_SIZE`` - The local world size (e.g. number of workers running locally); equals to
   ``--nproc-per-node`` specified on ``torchrun``.

6. ``WORLD_SIZE`` - The world size (total number of workers in the job).

7. ``ROLE_WORLD_SIZE`` - The total number of workers that was launched with the same role specified
   in ``WorkerSpec``.

8. ``MASTER_ADDR`` - The FQDN of the host that is running worker with rank 0; used to initialize
   the Torch Distributed backend.

9. ``MASTER_PORT`` - The port on the ``MASTER_ADDR`` that can be used to host the C10d TCP store.

10. ``TORCHELASTIC_RESTART_COUNT`` - The number of worker group restarts so far.

11. ``TORCHELASTIC_MAX_RESTARTS`` - The configured maximum number of restarts.

12. ``TORCHELASTIC_RUN_ID`` - Equal to the rendezvous ``run_id`` (e.g. unique job id).

13. ``PYTHON_EXEC`` - System executable override. If provided, the python user script will
    use the value of ``PYTHON_EXEC`` as executable. The `sys.executable` is used by default.

Deployment
------------

1. (Not needed for the C10d backend) Start the rendezvous backend server and get the endpoint (to be
   passed as ``--rdzv-endpoint`` to the launcher script)

2. Single-node multi-worker: Start the launcher on the host to start the agent process which
   creates and monitors a local worker group.

3. Multi-node multi-worker: Start the launcher with the same arguments on all the nodes
   participating in training.

When using a job/cluster manager the entry point command to the multi-node job should be this
launcher.

Failure Modes
---------------

1. Worker failure: For a training job with ``n`` workers, if ``k<=n`` workers fail all workers
   are stopped and restarted up to ``max_restarts``.

2. Agent failure: An agent failure results in a local worker group failure. It is up to the job
   manager to fail the entire job (gang semantics) or attempt to replace the node. Both behaviors
   are supported by the agent.

3. Node failure: Same as agent failure.

Membership Changes
--------------------

1. Node departure (scale-down): The agent is notified of the departure, all existing workers are
   stopped, a new ``WorkerGroup`` is formed, and all workers are started with a new ``RANK`` and
   ``WORLD_SIZE``.

2. Node arrival (scale-up): The new node is admitted to the job, all existing workers are stopped,
   a new ``WorkerGroup`` is formed, and all workers are started with a new ``RANK`` and
   ``WORLD_SIZE``.

Important Notices
--------------------

1. This utility and multi-process distributed (single-node or
   multi-node) GPU training currently only achieves the best performance using
   the NCCL distributed backend. Thus NCCL backend is the recommended backend to
   use for GPU training.

2. The environment variables necessary to initialize a Torch process group are provided to you by
   this module, no need for you to pass ``RANK`` manually.  To initialize a process group in your
   training script, simply run:

::

 >>> # xdoctest: +SKIP("stub")
 >>> import torch.distributed as dist
 >>> dist.init_process_group(backend="gloo|nccl")

3. In your training program, you can either use regular distributed functions
   or use :func:`torch.nn.parallel.DistributedDataParallel` module. If your
   training program uses GPUs for training and you would like to use
   :func:`torch.nn.parallel.DistributedDataParallel` module,
   here is how to configure it.

::

    local_rank = int(os.environ["LOCAL_RANK"])
    model = torch.nn.parallel.DistributedDataParallel(model,
                                                      device_ids=[local_rank],
                                                      output_device=local_rank)

Please ensure that ``device_ids`` argument is set to be the only GPU device id
that your code will be operating on. This is generally the local rank of the
process. In other words, the ``device_ids`` needs to be ``[int(os.environ("LOCAL_RANK"))]``,
and ``output_device`` needs to be ``int(os.environ("LOCAL_RANK"))`` in order to use this
utility


4. On failures or membership changes ALL surviving workers are killed immediately. Make sure to
   checkpoint your progress. The frequency of checkpoints should depend on your job's tolerance
   for lost work.

5. This module only supports homogeneous ``LOCAL_WORLD_SIZE``. That is, it is assumed that all
   nodes run the same number of local workers (per role).

6. ``RANK`` is NOT stable. Between restarts, the local workers on a node can be assigned a
   different range of ranks than before. NEVER hard code any assumptions about the stable-ness of
   ranks or some correlation between ``RANK`` and ``LOCAL_RANK``.

7. When using elasticity (``min_size!=max_size``) DO NOT hard code assumptions about
   ``WORLD_SIZE`` as the world size can change as nodes are allowed to leave and join.

8. It is recommended for your script to have the following structure:

::

  def main():
    load_checkpoint(checkpoint_path)
    initialize()
    train()

  def train():
    for batch in iter(dataset):
      train_step(batch)

      if should_checkpoint:
        save_checkpoint(checkpoint_path)

9. (Recommended) On worker errors, this tool will summarize the details of the error
   (e.g. time, rank, host, pid, traceback, etc). On each node, the first error (by timestamp)
   is heuristically reported as the "Root Cause" error. To get tracebacks as part of this
   error summary print out, you must decorate your main entrypoint function in your
   training script as shown in the example below. If not decorated, then the summary
   will not include the traceback of the exception and will only contain the exitcode.
   For details on torchelastic error handling see: https://pytorch.org/docs/stable/elastic/errors.html

::

  from torch.distributed.elastic.multiprocessing.errors import record

  @record
  def main():
      # do train
      pass

  if __name__ == "__main__":
      main()

"""


def get_args_parser() -> ArgumentParser:
    """Parse the command line options."""
    parser = ArgumentParser(description="Torch Distributed Elastic Training Launcher")

    #
    # Worker/node size related arguments.
    #

    parser.add_argument(
        "--nnodes",
        action=env,
        type=str,
        default="1:1",
        help="Number of nodes, or the range of nodes in form <minimum_nodes>:<maximum_nodes>.",
    )
    parser.add_argument(
        "--nproc-per-node",
        "--nproc_per_node",
        action=env,
        type=str,
        default="1",
        help="Number of workers per node; supported values: [auto, cpu, gpu, int].",
    )

    #
    # Rendezvous related arguments
    #

    parser.add_argument(
        "--rdzv-backend",
        "--rdzv_backend",
        action=env,
        type=str,
        default="c10d",
        help="Rendezvous backend. Currently only c10d is supported.",
    )
    parser.add_argument(
        "--rdzv-endpoint",
        "--rdzv_endpoint",
        action=env,
        type=str,
        default="",
        help="Rendezvous backend endpoint; usually in form <host>:<port>.",
    )
    parser.add_argument(
        "--rdzv-id",
        "--rdzv_id",
        action=env,
        type=str,
        default="none",
        help="User-defined group id.",
    )
    parser.add_argument(
        "--rdzv-conf",
        "--rdzv_conf",
        action=env,
        type=str,
        default="",
        help="Additional rendezvous configuration (<key1>=<value1>,<key2>=<value2>,...).",
    )
    parser.add_argument(
        "--standalone",
        action=check_env,
        help="Start a local standalone rendezvous backend that is represented by a C10d TCP store "
        "on a free port. Useful when launching single-node, multi-worker job. If specified "
        "--rdzv-backend, --rdzv-endpoint, --rdzv-id are auto-assigned and any explicitly set values "
        "are ignored.",
    )

    #
    # User-code launch related arguments.
    #

    parser.add_argument(
        "--max-restarts",
        "--max_restarts",
        action=env,
        type=int,
        default=0,
        help="Maximum number of worker group restarts before failing.",
    )
    parser.add_argument(
        "--term-timeout",
        "--term_timeout",
        action=env,
        type=float,
        default=1800,
        help="Interval, in seconds, between initial SIGTERM and rank termination with SIGKILL, when the launcher forwards a received signal to ranks.",
    )
    parser.add_argument(
        "--workers-stop-timeout",
        "--workers_stop_timeout",
        action=env,
        type=float,
        default=15,
        help="Interval, in seconds, between initial SIGTERM and rank termination with SIGKILL, when the launcher stops its ranks in order to restart them.",
    )
    parser.add_argument(
        "--monitor-interval",
        "--monitor_interval",
        action=env,
        type=float,
        default=0.3,
        help="Interval, in seconds, to monitor the state of workers.",
    )
    parser.add_argument(
        "--start-method",
        "--start_method",
        action=env,
        type=str,
        default="spawn",
        choices=["spawn", "fork", "forkserver"],
        help="Multiprocessing start method to use when creating workers.",
    )
    parser.add_argument(
        "--role",
        action=env,
        type=str,
        default="default",
        help="User-defined role for the workers.",
    )
    parser.add_argument(
        "-m",
        "--module",
        action=check_env,
        help="Change each process to interpret the launch script as a Python module, executing "
        "with the same behavior as 'python -m'.",
    )
    parser.add_argument(
        "--no-python",
        "--no_python",
        action=check_env,
        help="Skip prepending the training script with 'python' - just execute it directly. Useful "
        "when the script is not a Python script.",
    )

    parser.add_argument(
        "--run-path",
        "--run_path",
        action=check_env,
        help="Run the training script with runpy.run_path in the same interpreter."
        " Script must be provided as an abs path (e.g. /abs/path/script.py)."
        " Takes precedence over --no-python.",
    )
    parser.add_argument(
        "--log-dir",
        "--log_dir",
        action=env,
        type=str,
        default=None,
        help="Base directory to use for log files (e.g. /var/log/torch/elastic). The same "
        "directory is re-used for multiple runs (a unique job-level sub-directory is created with "
        "rdzv_id as the prefix).",
    )

    parser.add_argument(
        "--ft-base-logfile",
        "--ft_base_logfile",
        action=env,
        type=str,
        default=None,
        dest="ft_base_logfile",
        help="Base log file path for per-cycle logging (e.g. /lustre/logs/job_12345.log). "
        "Automatically enables per-cycle consolidated logging with flat file structure: "
        "/lustre/logs/job_12345_cycle0.log, /lustre/logs/job_12345_cycle1.log, etc. "
        "All ranks' stdout and stderr go to the same file per cycle (truly consolidated). "
        "Each line is automatically prefixed with [global_rank]: (like 'srun -l') for easy identification. "
        "Uses O_APPEND flag for safe concurrent writes from multiple ranks. "
        "Avoids filesystem pressure at scale (1 file instead of N*ranks files). "
        "Ideal for SLURM jobs with thousands of ranks.",
    )

    parser.add_argument(
        "-r",
        "--redirects",
        action=env,
        type=str,
        default="0",
        help="Redirect std streams into a log file in the log directory (e.g. [-r 3] redirects "
        "both stdout+stderr for all workers, [-r 0:1,1:2] redirects stdout for local rank 0 and "
        "stderr for local rank 1).",
    )
    parser.add_argument(
        "-t",
        "--tee",
        action=env,
        type=str,
        default="0",
        help="Tee std streams into a log file and also to console (see --redirects for format).",
    )

    parser.add_argument(
        "--local-ranks-filter",
        "--local_ranks_filter",
        action=env,
        type=str,
        default="",
        help="Only show logs from specified ranks in console (e.g. [--local_ranks_filter=0,1,2] will "
        "only show logs from rank 0, 1 and 2). This will only apply to stdout and stderr, not to"
        "log files saved via --redirect or --tee",
    )

    #
    # Backwards compatible parameters with caffe2.distributed.launch.
    #

    parser.add_argument(
        "--node-rank",
        "--node_rank",
        type=int,
        action=env,
        default=0,
        help="Rank of the node for multi-node distributed training.",
    )
    parser.add_argument(
        "--master-addr",
        "--master_addr",
        default="127.0.0.1",
        type=str,
        action=env,
        help="Address of the master node (rank 0) that is used for static and c10d rendezvous backends "
        "when rdzv_endpoint is not specified. It should be either the IP address or the hostname of rank 0. "
        "For single node multi-proc training the --master-addr can simply be 127.0.0.1; "
        "IPv6 should have the pattern `[0:0:0:0:0:0:0:1]`.",
    )
    parser.add_argument(
        "--master-port",
        "--master_port",
        default=29500,
        type=int,
        action=env,
        help="Port on the master node (rank 0) to be used for communication during distributed "
        "training. It is used for static and c10d rendezvous backends when rdzv_endpoint is not specified.",
    )
    parser.add_argument(
        "--local-addr",
        "--local_addr",
        default=None,
        type=str,
        action=env,
        help="Address of the local node. If specified, will use the given address for connection. "
        "Else, will look up the local node address instead. Else, it will be default to local "
        "machine's FQDN.",
    )

    parser.add_argument(
        "--logs-specs",
        "--logs_specs",
        default=None,
        type=str,
        help="Logging behavior configuration. Options: "
        "(1) None (default): Creates separate log files per rank per restart cycle. "
        "(2) 'per_cycle': Consolidates all ranks' logs into a single log file per restart cycle. "
        "(3) Custom entrypoint name from torchrun.logs_specs group for advanced customization.",
    )

    #
    # Fault tolerance related items
    #

    parser.add_argument(
        "--ft-cfg-path",
        "--ft-cfg_path",
        default=None,
        type=str,
        action=env,
        dest="ft_cfg_path",
        help="Path to a YAML file that contains Fault Tolerance pkg config (`fault_tolerance` section)."
        " NOTE: config items from the file can be overwritten by `--ft-param-*` args.",
    )

    parser.add_argument(
        "--ft-workload-check-interval",
        "--ft-workload_check_interval",
        type=str,
        default=None,
        dest="ft_workload_check_interval",
        help="Part of Fault Tolerance pkg config (workload_check_interval). Use 'null'|'none'|'' for None.",
    )

    parser.add_argument(
        "--ft-initial-rank-heartbeat-timeout",
        "--ft-initial_rank_heartbeat_timeout",
        type=str,
        default=None,
        dest="ft_initial_rank_heartbeat_timeout",
        help="Part of Fault Tolerance pkg config (initial_rank_heartbeat_timeout). Use 'null'|'none'|'' for None.",
    )

    parser.add_argument(
        "--ft-rank-heartbeat-timeout",
        "--ft-rank_heartbeat_timeout",
        type=str,
        default=None,
        dest="ft_rank_heartbeat_timeout",
        help="Part of Fault Tolerance pkg config (rank_heartbeat_timeout). Use 'null'|'none'|'' for None.",
    )

    parser.add_argument(
        "--ft-node-health-check-interval",
        "--ft-node_health_check_interval",
        type=str,
        default=None,
        dest="ft_node_health_check_interval",
        help="Part of Fault Tolerance pkg config (node_health_check_interval). Use 'null'|'none'|'' for None.",
    )

    parser.add_argument(
        "--ft-safety-factor",
        "--ft-safety_factor",
        type=str,
        default=None,
        dest="ft_safety_factor",
        help="Part of Fault Tolerance pkg config (safety_factor). Use 'null'|'none'|'' for None.",
    )

    parser.add_argument(
        "--ft-rank-termination-signal",
        "--ft-rank_termination_signal",
        type=str,
        default=None,
        dest="ft_rank_termination_signal",
        help="Part of Fault Tolerance pkg config (rank_termination_signal).",
    )

    parser.add_argument(
        "--ft-log-level",
        "--ft-log_level",
        type=str,
        default=None,
        dest="ft_log_level",
        help="Part of Fault Tolerance pkg config (log_level).",
    )

    parser.add_argument(
        "--ft-rank-out-of-section-timeout",
        "--ft-rank_out_of_section_timeout",
        type=str,
        default=None,
        dest="ft_rank_out_of_section_timeout",
        help="Part of Fault Tolerance pkg config (rank_out_of_section_timeout). Use 'null'|'none'|'' for None.",
    )

    parser.add_argument(
        "--ft-rank-section-timeouts",
        "--ft-rank_section_timeouts",
        type=str,
        default=None,
        dest="ft_rank_section_timeouts",
        help="Part of Fault Tolerance pkg config (rank_section_timeouts). "
        "Expected format: name1:value1,name2:value2,... Use 'null'|'none'|'' for None",
    )

    parser.add_argument(
        "--ft-restart-check-interval",
        "--ft-restart_check_interval",
        type=str,
        default=None,
        dest="ft_restart_check_interval",
        help="Part of Fault Tolerance pkg config (restart_check_interval). Use 'null'|'none'|'' for None.",
    )

    parser.add_argument(
        "--ft-restart-policy",
        "--ft-restart_policy",
        type=str,
        choices=['any-failed', 'min-healthy'],
        default='any-failed',
        dest="ft_restart_policy",
        help="Worker groups restarting policy. Options: "
        "'any-failed' restart if any worker group fails (torchrun's default); "
        "'min-healthy' restart if number of healthy worker groups falls below <minimum_nodes>",
    )

    parser.add_argument(
        "--ft-enable-nic-monitor",
        "--ft-enable_nic_monitor",
        type=lambda x: str(x).lower() not in ["false", "0", "no"],
        default=None,
        dest="ft_enable_nic_monitor",
        help="Enable or Disable NIC health monitoring in training. "
        "This monitors link_downed counters periodically during training. Default: False.",
    )

    parser.add_argument(
        "--ft-enable-nic-healthcheck",
        "--ft-enable_nic_healthcheck",
        type=lambda x: str(x).lower() not in ["false", "0", "no"],
        default=None,
        dest="ft_enable_nic_healthcheck",
        help="Enable or Disable NIC link state health check before rendezvous. "
        "This checks if InfiniBand ports are in ACTIVE state and fails if any port "
        "transitioned from ACTIVE to non-ACTIVE. Unlike --ft-enable-nic-monitor "
        "(which periodically monitors link_downed counters), this performs a one-time "
        "state check during rendezvous. Can be used independently or together with "
        "--ft-enable-nic-monitor. Default: False.",
    )

    parser.add_argument(
        "--ft-pci-topo-file",
        "--ft-pci_topo_file",
        type=str,
        default=None,
        dest="ft_pci_topo_file",
        help="PCI topology file that describes GPU and NIC topology.",
    )

    parser.add_argument(
        "--ft-link-down-path-template",
        "--ft-link_down_path_template",
        type=str,
        default=None,
        dest="ft_link_down_path_template",
        help="Part of Fault Tolerance pkg config (link_down_path_template). "
        "Template path to check if a NIC link is down.",
    )

    parser.add_argument(
        "--ft-link-state-path-template",
        "--ft-link_state_path_template",
        type=str,
        default=None,
        dest="ft_link_state_path_template",
        help="Part of Fault Tolerance pkg config (link_state_path_template). "
        "Template path to check IB link state. Should contain {nic} placeholder. "
        "Default: /sys/class/infiniband/{nic}/ports/1/state",
    )

    parser.add_argument(
        "--ft-skip-section-response",
        "--ft-skip_section_response",
        type=lambda x: str(x).lower() in ["true", "1", "yes"],
        default=None,
        dest="ft_skip_section_response",
        help="Part of Fault Tolerance pkg config (skip_section_response). "
        "If enabled (default), section and heartbeat messages are sent without waiting "
        "for server response, significantly reducing latency. "
        "Set to false during development to catch programming errors immediately.",
    )

    parser.add_argument(
        "--ft-rdzv-impl",
        "--ft-rdzv_impl",
        type=str,
        choices=["barrier", "legacy"],
        default="barrier",
        dest="ft_rdzv_impl",
        help="FT rendezvous implementation to use. "
        "'barrier' uses the new atomic barrier-based algorithm (ft_rendezvous_barrier.py), "
        "'legacy' uses the original compare-and-set algorithm (_ft_rendezvous.py). "
        "Default: barrier. Note: This is independent of --rdzv-backend (which specifies "
        "the coordination backend like c10d or etcd).",
    )

    parser.add_argument(
<<<<<<< HEAD
        "--ft-domain-id-from-node-name",
        "--ft-domain_id_from_node_name",
        type=lambda x: str(x).lower() == 'true',
        default=None,
        dest="ft_domain_id_from_node_name",
        help="Parse domain ID from node name for segment-aware rank assignment. "
        "Node name format: <domain_id>-<node_id> where domain_id = <prefix><domain_number>. "
        "Example: 'nvl72144-T01' with prefix 'nvl72' has domain_id='nvl72144', domain_number=144. "
        "Default: True.",
    )

    parser.add_argument(
        "--ft-domain-id-prefix",
        "--ft-domain_id_prefix",
        type=str,
        default=None,
        dest="ft_domain_id_prefix",
        help="Prefix to strip from domain_id to extract domain number. "
        "Example: With prefix 'nvl72', domain_id 'nvl72144' yields domain_number 144. "
        "Default: 'nvl72'.",
    )

    parser.add_argument(
        "--ft-segment",
        "--ft_segment",
        type=int,
        default=None,
        dest="ft_segment",
        help="Number of nodes to select from each domain when using segment-aware rank assignment. "
        "If a domain has fewer nodes than this value, those nodes are excluded. "
        "If a domain has more nodes, only the first N nodes are selected. "
        "Nodes in the same segment get contiguous group ranks. "
        "min_nodes must be divisible by segment. "
        "Set to None or omit to disable segment awareness. Default: None.",
=======
        "--ft-gpu-memory-reclaim-timeout",
        "--ft-gpu_memory_reclaim_timeout",
        type=str,
        default=None,
        dest="ft_gpu_memory_reclaim_timeout",
        help="Part of Fault Tolerance pkg config (gpu_memory_reclaim_timeout). "
        "Timeout (in seconds) to wait for GPU memory to be reclaimed after worker shutdown "
        "before starting new workers. Default: 50.0. Use 'null'|'none'|'' for None.",
    )

    parser.add_argument(
        "--ft-gpu-memory-tolerance-mb",
        "--ft-gpu_memory_tolerance_mb",
        type=str,
        default=None,
        dest="ft_gpu_memory_tolerance_mb",
        help="Part of Fault Tolerance pkg config (gpu_memory_tolerance_mb). "
        "Maximum allowed GPU memory usage (in MB) when checking if memory has been "
        "reclaimed. Default: 512.0. Use 'null'|'none'|'' for None.",
    )

    parser.add_argument(
        "--ft-gpu-memory-poll-interval",
        "--ft-gpu_memory_poll_interval",
        type=str,
        default=None,
        dest="ft_gpu_memory_poll_interval",
        help="Part of Fault Tolerance pkg config (gpu_memory_poll_interval). "
        "Poll interval (in seconds) for checking GPU memory during reclaim process. "
        "Default: 2.0. Use 'null'|'none'|'' for None.",
    )

    parser.add_argument(
        "--ft-check-remaining-processes",
        "--ft-check_remaining_processes",
        type=lambda x: str(x).lower() not in ["false", "0", "no"],
        default=None,
        dest="ft_check_remaining_processes",
        help="Part of Fault Tolerance pkg config (check_remaining_processes). "
        "If enabled, check for and log any remaining worker processes after termination. "
        "Useful for debugging process cleanup issues. Default: False.",
>>>>>>> 56c32d97
    )

    parser.add_argument(
        action='store_true',
        dest="ft_ignore_missing_cfg",
        help="Do not raise an error if there is no Fault Tolerance pkg config provided, just use default settings.",
    )

    #
    # Positional arguments.
    #

    parser.add_argument(
        "training_script",
        type=str,
        help="Full path to the (single GPU) training program/script to be launched in parallel, "
        "followed by all the arguments for the training script.",
    )

    # Rest from the training program.
    parser.add_argument("training_script_args", nargs=REMAINDER)

    return parser


def parse_args(args):
    parser = get_args_parser()
    return parser.parse_args(args)


def parse_min_max_nnodes(nnodes: str):
    arr = nnodes.split(":")

    if len(arr) == 1:
        min_nodes = max_nodes = int(arr[0])
    elif len(arr) == 2:
        min_nodes = int(arr[0])
        max_nodes = int(arr[1])
    else:
        raise RuntimeError(f'nnodes={nnodes} is not in "MIN:MAX" format')  # noqa: E231

    return min_nodes, max_nodes


def determine_local_world_size(nproc_per_node: str):
    try:
        logger.info("Using nproc_per_node=%s.", nproc_per_node)
        return int(nproc_per_node)
    except ValueError as e:
        if nproc_per_node == "cpu":
            num_proc = os.cpu_count()
            device_type = "cpu"
        elif nproc_per_node == "gpu":
            if not torch.cuda.is_available():
                raise ValueError("Cuda is not available.") from e
            device_type = "gpu"
            num_proc = torch.cuda.device_count()
        else:
            raise ValueError(f"Unsupported nproc_per_node value: {nproc_per_node}") from e

        logger.info(
            "Using nproc_per_node=%s," " setting to %s since the instance " "has %s %s",
            nproc_per_node,
            num_proc,
            os.cpu_count(),
            device_type,
        )
        return num_proc


def get_rdzv_endpoint(args):
    if (args.rdzv_backend in ["static", "c10d"]) and not args.rdzv_endpoint:
        return f"{args.master_addr}:{args.master_port}"  # noqa: E231
    return args.rdzv_endpoint


def get_use_env(args) -> bool:
    """
    Retrieve ``use_env`` from the args.
    ``use_env`` is a legacy argument, if ``use_env`` is False, the
    ``--node-rank`` argument will be transferred to all worker processes.
    ``use_env`` is only used by the ``torch.distributed.launch`` and will
    be deprecated in future releases.
    """
    if not hasattr(args, "use_env"):
        return True
    return args.use_env


def _get_logs_specs_class(logs_specs_name: Optional[str]) -> Type[LogsSpecs]:
    """
    Attemps to load `torchrun.logs_spec` entrypoint with key of `logs_specs_name` param.
    Provides plugin mechanism to provide custom implementation of LogsSpecs.

    Returns `DefaultLogsSpecs` when logs_spec_name is None.
    Raises ValueError when entrypoint for `logs_spec_name` can't be found in entrypoints.

    Built-in options:
    - None (default): Uses DefaultLogsSpecs (per-rank log files per cycle)
    - 'per_cycle': Uses PerCycleLogsSpecs (single log file per cycle for all ranks)
    """
    logs_specs_cls = None

    # Handle built-in per_cycle option
    if logs_specs_name == "per_cycle":
        logs_specs_cls = PerCycleLogsSpecs
    elif logs_specs_name is not None:
        # Try to load from entrypoints
        eps = metadata.entry_points()
        if hasattr(eps, "select"):  # >= 3.10
            group = eps.select(group="torchrun.logs_specs")
            if group.select(name=logs_specs_name):
                logs_specs_cls = group[logs_specs_name].load()

        elif specs := eps.get("torchrun.logs_specs"):  # < 3.10
            if entrypoint_list := [ep for ep in specs if ep.name == logs_specs_name]:
                logs_specs_cls = entrypoint_list[0].load()

        if logs_specs_cls is None:
            raise ValueError(
                f"Could not find entrypoint under 'torchrun.logs_specs[{logs_specs_name}]' key"
            )
    else:
        logs_specs_cls = DefaultLogsSpecs

    return logs_specs_cls


def config_from_args(args) -> Tuple[LaunchConfig, Union[Callable, str], List[str]]:
    # If ``args`` not passed, defaults to ``sys.argv[:1]``
    min_nodes, max_nodes = parse_min_max_nnodes(args.nnodes)
    assert 0 < min_nodes <= max_nodes
    assert args.max_restarts >= 0

    if hasattr(args, "master_addr") and args.rdzv_backend not in ["static", "c10d"] and not args.rdzv_endpoint:
        logger.warning(
            "master_addr is only used for static and c10d rdzv_backend when rdzv_endpoint "
            "is not specified."
        )

    nproc_per_node = determine_local_world_size(args.nproc_per_node)
    if "OMP_NUM_THREADS" not in os.environ and nproc_per_node > 1:
        omp_num_threads = 1
        logger.warning(
            "\n*****************************************\n"
            "Setting OMP_NUM_THREADS environment variable for each process to be "
            "%s in default, to avoid your system being overloaded, "
            "please further tune the variable for optimal performance in "
            "your application as needed. \n"
            "*****************************************",
            omp_num_threads,
        )
        # This env variable will be passed down to the subprocesses
        os.environ["OMP_NUM_THREADS"] = str(omp_num_threads)

    log_line_prefix_template = os.getenv("TORCHELASTIC_LOG_LINE_PREFIX_TEMPLATE")

    rdzv_configs = _parse_rendezvous_config(args.rdzv_conf)

    # Add use_libuv=False for c10d backend with legacy rendezvous only
    if args.rdzv_backend == 'c10d' and getattr(args, 'ft_rdzv_impl', 'legacy') == 'legacy':
        rdzv_configs['use_libuv'] = False

    if args.rdzv_backend == "static":
        rdzv_configs["rank"] = args.node_rank

    rdzv_endpoint = get_rdzv_endpoint(args)

    if args.rdzv_backend.lower() != 'c10d':
        raise ValueError(
            f"Current ft_launcher version supports only rdzv_backend=c10d. Got {args.rdzv_backend}"
        )


    fault_tol_cfg = FaultToleranceConfig.from_args(args)

    # Pass segment-related configs to rendezvous config
    rdzv_configs['domain_id_from_node_name'] = fault_tol_cfg.domain_id_from_node_name
    rdzv_configs['domain_id_prefix'] = fault_tol_cfg.domain_id_prefix
    rdzv_configs['segment'] = fault_tol_cfg.segment
    
    # Pass NIC health check configs to rendezvous config
    rdzv_configs['enable_nic_healthcheck'] = fault_tol_cfg.enable_nic_healthcheck
    rdzv_configs['link_state_path_template'] = fault_tol_cfg.link_state_path_template

    ranks: Optional[Set[int]] = None
    if args.local_ranks_filter:
        try:
            ranks = set(map(int, args.local_ranks_filter.split(",")))
            assert ranks
        except Exception as e:
            raise Exception(
                "--local_ranks_filter must be a comma-separated list of integers e.g. --local_ranks_filter=0,1,2"
            ) from e

    # Determine logs_specs based on ft_base_logfile or logs_specs argument
    base_log_file = getattr(args, 'ft_base_logfile', None)

    if base_log_file:
        # If --ft-base-logfile is specified, automatically use PerCycleLogsSpecs
        # This provides a simple interface: just specify the base log file and get per-cycle logging
        if args.logs_specs is not None:
            logger.warning(
                "--logs-specs is ignored when --ft-base-logfile is specified. "
                "Using PerCycleLogsSpecs automatically."
            )
        logs_specs = PerCycleLogsSpecs(base_log_file=base_log_file)
        # Note: PerCycleLogsSpecs handles rank prefixing internally via sitecustomize.py
    else:
        # Standard logs_specs creation for other cases
        logs_specs_cls: Type[LogsSpecs] = _get_logs_specs_class(args.logs_specs)
        logs_specs = logs_specs_cls(
            log_dir=args.log_dir,
            redirects=Std.from_str(args.redirects),
            tee=Std.from_str(args.tee),
            local_ranks_filter=ranks,
        )

    config = LaunchConfig(
        min_nodes=min_nodes,
        max_nodes=max_nodes,
        nproc_per_node=nproc_per_node,
        run_id=args.rdzv_id,
        role=args.role,
        rdzv_endpoint=rdzv_endpoint,
        rdzv_backend=args.rdzv_backend,
        rdzv_configs=rdzv_configs,
        max_restarts=args.max_restarts,
        restart_policy=args.ft_restart_policy,
        term_timeout=args.term_timeout,
        workers_stop_timeout=args.workers_stop_timeout,
        monitor_interval=args.monitor_interval,
        start_method=args.start_method,
        log_line_prefix_template=log_line_prefix_template,
        local_addr=args.local_addr,
        logs_specs=logs_specs,
        fault_tol_cfg=fault_tol_cfg,
    )

    with_python = not args.no_python
    cmd: Union[Callable, str]
    cmd_args = []
    use_env = get_use_env(args)
    if args.run_path:
        cmd = run_script_path
        cmd_args.append(args.training_script)
    else:
        if with_python:
            cmd = os.getenv("PYTHON_EXEC", sys.executable)
            cmd_args.append("-u")
            if args.module:
                cmd_args.append("-m")
            cmd_args.append(args.training_script)
        else:
            if args.module:
                raise ValueError(
                    "Don't use both the '--no-python' flag"
                    " and the '--module' flag at the same time."
                )
            cmd = args.training_script
    if not use_env:
        cmd_args.append(f"--local-rank={macros.local_rank}")
    cmd_args.extend(args.training_script_args)

    return config, cmd, cmd_args


def run_script_path(training_script: str, *training_script_args: str):
    """
    Run the provided `training_script` from within this interpreter.

    Usage: `script_as_function("/abs/path/to/script.py", "--arg1", "val1")`
    """
    import runpy
    import sys

    sys.argv = [training_script] + [*training_script_args]
    runpy.run_path(sys.argv[0], run_name="__main__")


def run(args):
    if args.standalone:
        args.rdzv_backend = "c10d"
        args.rdzv_endpoint = "localhost:0"
        args.rdzv_id = str(uuid.uuid4())
        logger.info(
            "\n**************************************\n"
            "Rendezvous info:\n"
            "--rdzv-backend=%s "
            "--rdzv-endpoint=%s "
            "--rdzv-id=%s\n"
            "**************************************\n",
            args.rdzv_backend,
            args.rdzv_endpoint,
            args.rdzv_id,
        )

    # Register the selected FT rendezvous implementation
    impl_type = getattr(args, 'ft_rdzv_impl', 'legacy')
    _register_ft_rdzv_handler(impl_type)
    config, cmd, cmd_args = config_from_args(args)
    elastic_launch(
        config=config,
        entrypoint=cmd,
    )(*cmd_args)


@record
def main(args=None):
    args = parse_args(args)
    try:
        run(args)
    except ChildFailedError as e:
        logger.error(
            f"Some rank(s) exited with non-zero exit code: {e.failures}. Agent's exit code = 1"
        )
        sys.exit(1)
    except Exception as e:
        logger.error(f"Agent run ended with exception, {e=}. Agent's exit code = 1")
        sys.exit(1)
    logger.info("Agent exits with exit code = 0.")
    sys.exit(0)


if __name__ == "__main__":
    main()<|MERGE_RESOLUTION|>--- conflicted
+++ resolved
@@ -2180,7 +2180,6 @@
     )
 
     parser.add_argument(
-<<<<<<< HEAD
         "--ft-domain-id-from-node-name",
         "--ft-domain_id_from_node_name",
         type=lambda x: str(x).lower() == 'true',
@@ -2215,7 +2214,9 @@
         "Nodes in the same segment get contiguous group ranks. "
         "min_nodes must be divisible by segment. "
         "Set to None or omit to disable segment awareness. Default: None.",
-=======
+    )
+
+    parser.add_argument(
         "--ft-gpu-memory-reclaim-timeout",
         "--ft-gpu_memory_reclaim_timeout",
         type=str,
@@ -2257,7 +2258,6 @@
         help="Part of Fault Tolerance pkg config (check_remaining_processes). "
         "If enabled, check for and log any remaining worker processes after termination. "
         "Useful for debugging process cleanup issues. Default: False.",
->>>>>>> 56c32d97
     )
 
     parser.add_argument(
